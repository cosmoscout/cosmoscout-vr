@echo off

rem ---------------------------------------------------------------------------------------------- #
rem                              This file is part of CosmoScout VR                                #
rem     and may be used under the terms of the MIT license. See the LICENSE file for details.      #
rem                       Copyright: (c) 2019 German Aerospace Center (DLR)                        #
rem ---------------------------------------------------------------------------------------------- #

rem ---------------------------------------------------------------------------------------------- #
rem Make sure to run "git submodule update --init" before executing this script!                   #
rem Default build mode is release, if "set COSMOSCOUT_DEBUG_BUILD=true" is executed before, all    #
rem dependecies will be built in debug mode.                                                       #
rem Usage:                                                                                         #
rem    make_externals.bat [additional CMake flags, defaults to -G "Visual Studio 15 Win64"]        #
rem Examples:                                                                                      #
rem    make_externals.bat                                                                          #
rem    make_externals.bat -G "Visual Studio 15 Win64"                                              #
rem    make_externals.bat -G "Visual Studio 16 2019" -A x64                                        #
rem ---------------------------------------------------------------------------------------------- #

rem The CMake generator and other flags can be passed as parameters.
set CMAKE_FLAGS=-G "Visual Studio 15 Win64"
IF NOT "%~1"=="" (
  SET CMAKE_FLAGS=%*
)

rem Check if ComoScout VR debug build is enabled with "set COSMOSCOUT_DEBUG_BUILD=true".
IF "%COSMOSCOUT_DEBUG_BUILD%"=="true" (
  echo CosmoScout VR debug build is enabled!
  set BUILD_TYPE=debug
) else (
  set BUILD_TYPE=release
)

rem Check if unity build is disabled with "set COSMOSCOUT_NO_UNITY_BUILD=true".
IF "%COSMOSCOUT_NO_UNITY_BUILD%"=="true" (
  echo Unity build is disabled!
  set UNITY_BUILD=Off
) else (
  set UNITY_BUILD=On
)

rem Check if precompield headers should not be used with "set COSMOSCOUT_NO_PCH=true".
IF "%COSMOSCOUT_NO_PCH%"=="true" (
  echo Precompiled headers are disabled!
  set PRECOMPILED_HEADERS=Off
) else (
  set PRECOMPILED_HEADERS=On
)

rem Create some required variables. ----------------------------------------------------------------

rem This directory should contain all submodules - they are assumed to reside in the subdirectory 
rem "externals" next to this script.
set EXTERNALS_DIR=%~dp0\externals

rem Get the current directory - this is the default location for the build and install directory.
set CURRENT_DIR=%cd%

rem The build directory.
set BUILD_DIR=%CURRENT_DIR%\build\windows-externals-%BUILD_TYPE%

rem The install directory.
set INSTALL_DIR=%CURRENT_DIR%\install\windows-externals-%BUILD_TYPE%

rem Create some default installation directories.
cmake -E make_directory "%INSTALL_DIR%/lib"
cmake -E make_directory "%INSTALL_DIR%/share"
cmake -E make_directory "%INSTALL_DIR%/bin"
cmake -E make_directory "%INSTALL_DIR%/include"

rem glew -------------------------------------------------------------------------------------------

echo.
echo Downloading, building and installing GLEW ...
echo.

cmake -E make_directory "%BUILD_DIR%/glew/extracted" && cd "%BUILD_DIR%/glew"
powershell.exe -command Invoke-WebRequest -Uri https://netcologne.dl.sourceforge.net/project/glew/glew/2.1.0/glew-2.1.0-win32.zip -OutFile glew-2.1.0-win32.zip

cd "%BUILD_DIR%/glew/extracted"
cmake -E tar xfvj ../glew-2.1.0-win32.zip
cd ..

cmake -E copy_directory "%BUILD_DIR%/glew/extracted/glew-2.1.0/include"         "%INSTALL_DIR%/include" || exit /b
cmake -E copy_directory "%BUILD_DIR%/glew/extracted/glew-2.1.0/lib/Release/x64" "%INSTALL_DIR%/lib"     || exit /b
cmake -E copy_directory "%BUILD_DIR%/glew/extracted/glew-2.1.0/bin/Release/x64" "%INSTALL_DIR%/bin"     || exit /b

rem  freeglut ---------------------------------------------------------------------------------------

echo.
echo Building and installing freeglut ...
echo.

cmake -E make_directory "%BUILD_DIR%/freeglut" && cd "%BUILD_DIR%/freeglut"
cmake %CMAKE_FLAGS% -DCMAKE_INSTALL_PREFIX="%INSTALL_DIR%" -DFREEGLUT_BUILD_DEMOS=Off^
      -DCMAKE_INSTALL_LIBDIR=lib -DFREEGLUT_BUILD_STATIC_LIBS=Off^
      "%EXTERNALS_DIR%/freeglut/freeglut/freeglut" || exit /b

cmake --build . --config %BUILD_TYPE% --target install --parallel %NUMBER_OF_PROCESSORS%

cmake -E copy_directory "%EXTERNALS_DIR%/freeglut/freeglut/freeglut/include/GL" "%INSTALL_DIR%/include/GL"

rem c-ares -----------------------------------------------------------------------------------------

echo.
echo Building and installing c-ares ...
echo.

cmake -E make_directory "%BUILD_DIR%/c-ares" && cd "%BUILD_DIR%/c-ares"
cmake %CMAKE_FLAGS% -DCMAKE_INSTALL_PREFIX="%INSTALL_DIR%"^
      "%EXTERNALS_DIR%/c-ares" || exit /b

cmake --build . --config %BUILD_TYPE% --target install --parallel %NUMBER_OF_PROCESSORS%

rem curl -------------------------------------------------------------------------------------------

echo.
echo Building and installing curl ...
echo.

cmake -E make_directory "%BUILD_DIR%/curl" && cd "%BUILD_DIR%/curl"
cmake %CMAKE_FLAGS% -DCMAKE_INSTALL_PREFIX="%INSTALL_DIR%"^
      -DBUILD_TESTING=OFF -DBUILD_CURL_EXE=OFF -DENABLE_ARES=ON^
      -DCARES_INCLUDE_DIR="%INSTALL_DIR%/include"^
      -DCARES_LIBRARY="%INSTALL_DIR%/lib/cares.lib"^
      -DCMAKE_USE_WINSSL=On -DCMAKE_INSTALL_LIBDIR=lib^
      "%EXTERNALS_DIR%/curl" || exit /b

cmake --build . --config %BUILD_TYPE% --target install --parallel %NUMBER_OF_PROCESSORS%

rem curlpp -----------------------------------------------------------------------------------------

echo.
echo Building and installing curlpp ...
echo.

if "%COSMOSCOUT_DEBUG_BUILD%"=="true" (
  set CURL_LIB=libcurl-d_imp.lib
) else ( 
  set CURL_LIB=libcurl_imp.lib
)
cmake -E make_directory "%BUILD_DIR%/curlpp" && cd "%BUILD_DIR%/curlpp"
cmake %CMAKE_FLAGS% -DCMAKE_INSTALL_PREFIX="%INSTALL_DIR%" -DCMAKE_UNITY_BUILD=%UNITY_BUILD%^
      -DCURL_INCLUDE_DIR="%INSTALL_DIR%/include"^
      -DCURL_LIBRARY="%INSTALL_DIR%/lib/%CURL_LIB%"^
      -DCMAKE_INSTALL_LIBDIR=lib -DCURL_NO_CURL_CMAKE=On^
      "%EXTERNALS_DIR%/curlpp" || exit /b

cmake --build . --config %BUILD_TYPE% --target install --parallel %NUMBER_OF_PROCESSORS%

rem libtiff ----------------------------------------------------------------------------------------

echo.
echo Building and installing libtiff ...
echo.

cmake -E make_directory "%BUILD_DIR%/libtiff" && cd "%BUILD_DIR%/libtiff"
cmake %CMAKE_FLAGS% -DCMAKE_INSTALL_PREFIX="%INSTALL_DIR%" -DCMAKE_UNITY_BUILD=%UNITY_BUILD%^
      -DCMAKE_INSTALL_FULL_LIBDIR=lib^
      "%EXTERNALS_DIR%/libtiff" || exit /b

cmake --build . --config %BUILD_TYPE% --target install --parallel %NUMBER_OF_PROCESSORS%

rem spdlog -----------------------------------------------------------------------------------------

echo.
echo Building and installing spdlog ...
echo.

cmake -E make_directory "%BUILD_DIR%/spdlog" && cd "%BUILD_DIR%/spdlog"
cmake %CMAKE_FLAGS% -DCMAKE_INSTALL_PREFIX="%INSTALL_DIR%"^
      -DSPDLOG_ENABLE_PCH=On "%EXTERNALS_DIR%/spdlog" || exit /b

cmake --build . --config %BUILD_TYPE% --target install --parallel %NUMBER_OF_PROCESSORS%

rem civetweb -----------------------------------------------------------------------------------------

echo.
echo Building and installing civetweb ...
echo.

cmake -E make_directory "%BUILD_DIR%/civetweb" && cd "%BUILD_DIR%/civetweb"
cmake %CMAKE_FLAGS% -DCMAKE_INSTALL_PREFIX="%INSTALL_DIR%" -DCIVETWEB_ENABLE_CXX=On ^
      -DBUILD_SHARED_LIBS=On "%EXTERNALS_DIR%/civetweb" || exit /b

cmake --build . --config %BUILD_TYPE% --target install --parallel %NUMBER_OF_PROCESSORS%

rem jsonhpp ----------------------------------------------------------------------------------------

echo.
echo Installing jsonHPP ...
echo.

cmake -E copy_directory "%EXTERNALS_DIR%/json/include/nlohmann" "%INSTALL_DIR%/include/nlohmann" || exit /b

rem doctest ----------------------------------------------------------------------------------------

echo.
echo Installing doctest ...
echo.

cmake -E copy_directory "%EXTERNALS_DIR%/doctest/doctest" "%INSTALL_DIR%/include/doctest" || exit /b

rem gli --------------------------------------------------------------------------------------------

echo.
echo Installing gli ...
echo.

cmake -E copy_directory "%EXTERNALS_DIR%/gli/gli" "%INSTALL_DIR%/include/gli" || exit /b

rem glm --------------------------------------------------------------------------------------------

echo.
echo Installing glm ...
echo.

cmake -E copy_directory "%EXTERNALS_DIR%/glm/glm" "%INSTALL_DIR%/include/glm" || exit /b

rem tinygltf ---------------------------------------------------------------------------------------

echo.
echo Installing tinygltf ...
echo.

cmake -E copy "%EXTERNALS_DIR%/tinygltf/json.hpp"          "%INSTALL_DIR%/include" || exit /b
cmake -E copy "%EXTERNALS_DIR%/tinygltf/stb_image.h"       "%INSTALL_DIR%/include" || exit /b
cmake -E copy "%EXTERNALS_DIR%/tinygltf/stb_image_write.h" "%INSTALL_DIR%/include" || exit /b
cmake -E copy "%EXTERNALS_DIR%/tinygltf/tiny_gltf.h"       "%INSTALL_DIR%/include" || exit /b

rem opensg -----------------------------------------------------------------------------------------

echo.
echo Building and installing opensg-1.8 ...
echo.

cmake -E make_directory "%BUILD_DIR%/opensg-1.8" && cd "%BUILD_DIR%/opensg-1.8"
cmake %CMAKE_FLAGS% -DCMAKE_INSTALL_PREFIX="%INSTALL_DIR%" -DCMAKE_UNITY_BUILD=%UNITY_BUILD%^
      -DOPENSG_USE_PRECOMPILED_HEADERS=%PRECOMPILED_HEADERS%^
      -DGLUT_INCLUDE_DIR="%INSTALL_DIR%/include" -DGLUT_LIBRARY="%INSTALL_DIR%/lib/freeglut.lib"^
      -DCMAKE_SHARED_LINKER_FLAGS="/FORCE:MULTIPLE" -DOPENSG_BUILD_TESTS=Off^
      "%EXTERNALS_DIR%/opensg-1.8"

cmake --build . --config %BUILD_TYPE% --target install --parallel %NUMBER_OF_PROCESSORS%

rem vrpn -------------------------------------------------------------------------------------------

echo.
echo Building and installing vrpn ...
echo.

cmake -E make_directory "%BUILD_DIR%/vrpn" && cd "%BUILD_DIR%/vrpn"

cmake %CMAKE_FLAGS% -DCMAKE_INSTALL_PREFIX="%INSTALL_DIR%" "%EXTERNALS_DIR%/vrpn" || exit /b
cmake --build . --config %BUILD_TYPE% --target install --parallel %NUMBER_OF_PROCESSORS%

rem vista ------------------------------------------------------------------------------------------

echo.
echo Building and installing vista ...
echo.

cmake -E make_directory "%BUILD_DIR%/vista" && cd "%BUILD_DIR%/vista"

rem set OPENVR="T:/modulesystem/tools/openvr/OpenVR_SDK_1.0.3/install/win7.x86_64.msvc14.release"
rem cmake %CMAKE_FLAGS% -DCMAKE_INSTALL_PREFIX="%INSTALL_DIR%"^
rem       -DVISTACORELIBS_USE_VIVE=On -DVISTADRIVERS_BUILD_VIVE=On -DOPENVR_ROOT_DIR=%OPENVR%^
rem       -DVISTADRIVERS_BUILD_3DCSPACENAVIGATOR=On^
rem       -DCMAKE_CXX_FLAGS="-std=c++11" "%EXTERNALS_DIR%/vista" || exit /b

<<<<<<< HEAD
cmake %CMAKE_FLAGS% -DCMAKE_INSTALL_PREFIX="%INSTALL_DIR%" -DVISTADEMO_ENABLED=Off -DVISTADRIVERS_BUILD_VRPN=On "%EXTERNALS_DIR%/vista" || exit /b
=======
cmake %CMAKE_FLAGS% -DCMAKE_INSTALL_PREFIX="%INSTALL_DIR%" -DVISTADEMO_ENABLED=Off^
      -DCMAKE_UNITY_BUILD=%UNITY_BUILD% -DVISTA_USE_PRECOMPILED_HEADERS=%PRECOMPILED_HEADERS%^
      "%EXTERNALS_DIR%/vista" || exit /b
>>>>>>> 0ab360d5
cmake --build . --config %BUILD_TYPE% --target install --parallel %NUMBER_OF_PROCESSORS%

rem cspice -----------------------------------------------------------------------------------------

echo.
echo Downloading and installing cspice ...
echo.

cmake -E make_directory "%BUILD_DIR%/cspice/extracted" && cd "%BUILD_DIR%/cspice"
powershell.exe -command $AllProtocols = [System.Net.SecurityProtocolType]'Tls11,Tls12'; [System.Net.ServicePointManager]::SecurityProtocol = $AllProtocols; Invoke-WebRequest -Uri https://naif.jpl.nasa.gov/pub/naif/toolkit//C/PC_Windows_VisualC_64bit/packages/cspice.zip -OutFile cspice.zip
cd "%BUILD_DIR%/cspice/extracted"
cmake -E tar xfvj ../cspice.zip
cd cspice

echo project(cspice C) > "CMakeLists.txt"
echo cmake_minimum_required(VERSION 2.8) >> "CMakeLists.txt"
echo add_definitions("-D_COMPLEX_DEFINED -DMSDOS -DOMIT_BLANK_CC -DKR_headers -DNON_ANSI_STDIO") >> "CMakeLists.txt"
echo file(GLOB_RECURSE CSPICE_SOURCE src/cspice/*.c) >> "CMakeLists.txt"
echo add_library(cspice SHARED ${CSPICE_SOURCE}) >> "CMakeLists.txt"
echo set_target_properties(cspice PROPERTIES WINDOWS_EXPORT_ALL_SYMBOLS 1) >> "CMakeLists.txt"

cmake %CMAKE_FLAGS% . || exit /b

cmake --build . --config %BUILD_TYPE% --parallel %NUMBER_OF_PROCESSORS% || exit /b

cmake -E copy_directory "%BUILD_DIR%/cspice/extracted/cspice/include" "%INSTALL_DIR%/include/cspice"
cmake -E copy "%BUILD_DIR%/cspice/extracted/cspice/%BUILD_TYPE%/cspice.lib" "%INSTALL_DIR%/lib"
cmake -E copy "%BUILD_DIR%/cspice/extracted/cspice/%BUILD_TYPE%/cspice.dll" "%INSTALL_DIR%/lib"

rem cef --------------------------------------------------------------------------------------------

echo.
echo Downloading bzip2 ...
echo.

cmake -E make_directory "%BUILD_DIR%/cef/bzip2" && cd "%BUILD_DIR%/cef"
powershell.exe -command Invoke-WebRequest -Uri https://netcologne.dl.sourceforge.net/project/gnuwin32/bzip2/1.0.5/bzip2-1.0.5-bin.zip -OutFile bzip2.zip
cd "%BUILD_DIR%/cef/bzip2"
cmake -E tar xfvj ../bzip2.zip
cd ..

echo.
echo Downloading, building and installing cef (this may take some time) ...
echo.

set CEF_DIR=cef_binary_79.1.36+g90301bd+chromium-79.0.3945.130_windows64_minimal

cmake -E make_directory "%BUILD_DIR%/cef/extracted" && cd "%BUILD_DIR%/cef"
powershell.exe -command Invoke-WebRequest -Uri http://opensource.spotify.com/cefbuilds/cef_binary_79.1.36%%2Bg90301bd%%2Bchromium-79.0.3945.130_windows64_minimal.tar.bz2 -OutFile cef.tar.bz2

cd "%BUILD_DIR%/cef/extracted"
"%BUILD_DIR%/cef/bzip2/bin/bunzip2.exe" -v ../cef.tar.bz2
cmake -E tar xfvj ../cef.tar

rem We don't want the example applications.
rmdir %CEF_DIR%\tests /s /q

cd ..

cmake %CMAKE_FLAGS% -DCMAKE_INSTALL_PREFIX="%INSTALL_DIR%" -DCMAKE_UNITY_BUILD=%UNITY_BUILD%^
      -DCEF_RUNTIME_LIBRARY_FLAG=/MD -DCEF_DEBUG_INFO_FLAG=""^
      "%BUILD_DIR%/cef/extracted/%CEF_DIR%" || exit /b

cmake --build . --config %BUILD_TYPE% --parallel %NUMBER_OF_PROCESSORS% || exit /b

echo Installing cef...
cmake -E make_directory "%INSTALL_DIR%/include/cef"
cmake -E copy_directory "%BUILD_DIR%/cef/extracted/%CEF_DIR%/include"                   "%INSTALL_DIR%/include/cef/include"
cmake -E copy_directory "%BUILD_DIR%/cef/extracted/%CEF_DIR%/Resources"                 "%INSTALL_DIR%/share/cef"
cmake -E copy_directory "%BUILD_DIR%/cef/extracted/%CEF_DIR%/Release"                   "%INSTALL_DIR%/lib"
cmake -E copy "%BUILD_DIR%/cef/libcef_dll_wrapper/%BUILD_TYPE%/libcef_dll_wrapper.lib"  "%INSTALL_DIR%/lib"

rem ------------------------------------------------------------------------------------------------

cd "%CURRENT_DIR%"
echo Finished successfully.

@echo on<|MERGE_RESOLUTION|>--- conflicted
+++ resolved
@@ -269,13 +269,11 @@
 rem       -DVISTADRIVERS_BUILD_3DCSPACENAVIGATOR=On^
 rem       -DCMAKE_CXX_FLAGS="-std=c++11" "%EXTERNALS_DIR%/vista" || exit /b
 
-<<<<<<< HEAD
-cmake %CMAKE_FLAGS% -DCMAKE_INSTALL_PREFIX="%INSTALL_DIR%" -DVISTADEMO_ENABLED=Off -DVISTADRIVERS_BUILD_VRPN=On "%EXTERNALS_DIR%/vista" || exit /b
-=======
 cmake %CMAKE_FLAGS% -DCMAKE_INSTALL_PREFIX="%INSTALL_DIR%" -DVISTADEMO_ENABLED=Off^
       -DCMAKE_UNITY_BUILD=%UNITY_BUILD% -DVISTA_USE_PRECOMPILED_HEADERS=%PRECOMPILED_HEADERS%^
+      -DVISTADRIVERS_BUILD_VRPN=On^
       "%EXTERNALS_DIR%/vista" || exit /b
->>>>>>> 0ab360d5
+
 cmake --build . --config %BUILD_TYPE% --target install --parallel %NUMBER_OF_PROCESSORS%
 
 rem cspice -----------------------------------------------------------------------------------------
