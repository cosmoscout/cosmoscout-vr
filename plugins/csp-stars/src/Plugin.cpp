--- conflicted
+++ resolved
@@ -233,22 +233,6 @@
 void Plugin::update() {
 
   // Update the stars brightness based on the scene's pApproximateSceneBrightness. This is to fade
-<<<<<<< HEAD
-  // out the stars when we are close to a Planet. If HDR rendering is enabled, we will not change
-  // the star's brightness.
-  float fIntensity = 1.F - mGraphicsEngine->pApproximateSceneBrightness.get();
-
-  if (mAllSettings->mGraphics.pEnableHDR.get()) {
-    fIntensity = 1.F;
-  }
-
-  mStars->setLuminanceMultiplicator(
-      fIntensity * std::exp(mPluginSettings.mLuminanceMultiplicator.get()));
-  mStars->setCelestialGridColor(VistaColor(0.5F, 0.8F, 1.F,
-      0.3F * fIntensity * (mPluginSettings.mEnableCelestialGrid.get() ? 1.F : 0.F)));
-  mStars->setStarFiguresColor(VistaColor(
-      0.5F, 1.F, 0.8F, 0.3F * fIntensity * (mPluginSettings.mEnableStarFigures.get() ? 1.F : 0.F)));
-=======
   // out the stars when we are close to a planet in non-HDR mode.
   mStars->setApproximateSceneBrigthness(mGraphicsEngine->pApproximateSceneBrightness.get());
   mStars->setLuminanceMultiplicator(std::exp(mPluginSettings.mLuminanceMultiplicator.get()));
@@ -256,7 +240,6 @@
       VistaColor(0.5F, 0.8F, 1.F, 0.3F * (mPluginSettings.mEnableCelestialGrid.get() ? 1.F : 0.F)));
   mStars->setStarFiguresColor(
       VistaColor(0.5F, 1.F, 0.8F, 0.3F * (mPluginSettings.mEnableStarFigures.get() ? 1.F : 0.F)));
->>>>>>> 15e20d9f
 
   auto mat = mSolarSystem->getObject("Barycenter")->getObserverRelativeTransform();
 
