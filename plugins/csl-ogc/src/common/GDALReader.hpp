--- conflicted
+++ resolved
@@ -28,21 +28,6 @@
    * Struct to store all required information for a float texture
    * e.g. sizes, data ranges, the buffer itself, and geo-referenced bounds
    */
-<<<<<<< HEAD
-  struct GreyScaleTexture {
-    int                   x{};
-    int                   y{};
-    std::array<double, 4> lnglatBounds{};
-    std::array<double, 2> dataRange{};
-    int                   buffersize{};
-    void*                 buffer{};
-    int                   timeIndex = 0;
-    int                   layers    = 1;
-    // The gdal data type of the texture, e.g. Float32, UInt16 etc.
-    GDALDataType type{};
-    // As buffer is a void pointer, we'll need the size of the underlying type
-    float typeSize = 1;
-=======
   struct Texture {
 
     // The width and height of the texture. The width corresponds to the longitude range
@@ -71,7 +56,6 @@
     // stored sequentially.
     void*  mBuffer     = nullptr;
     size_t mBufferSize = 0;
->>>>>>> 5c7b6837
   };
 
   /**
@@ -82,12 +66,12 @@
   /**
    * Reads a GDAL supported gray scale image into the texture passed as reference
    */
-  static void ReadGrayScaleTexture(GreyScaleTexture& texture, std::string filename, int layer = 1);
+  static void ReadGrayScaleTexture(Texture& texture, std::string filename, int layer = 1);
 
   /**
    * Reads a GDAL supported gray scale image from a stream into the texture passed as reference
    */
-  static void ReadGrayScaleTexture(GreyScaleTexture& texture, std::stringstream const& data,
+  static void ReadGrayScaleTexture(Texture& texture, std::stringstream const& data,
       const std::string& filename, int layer = 1);
 
   /**
@@ -98,7 +82,7 @@
   /**
    * Adds a texture with unique path to the cache
    */
-  static void AddTextureToCache(const std::string& path, GreyScaleTexture& texture);
+  static void AddTextureToCache(const std::string& path, Texture& texture);
 
   /**
    * Clear cache
@@ -109,13 +93,13 @@
   /**
    * Warps the given dataset to WGS84, writes the data to "texture" and caches it
    */
-  static void BuildTexture(GDALDataset* poDatasetSrc, GreyScaleTexture& texture,
+  static void BuildTexture(GDALDataset* poDatasetSrc, Texture& texture,
       std::string const& filename, int layer = 1);
 
   /**
    * Mapping of (virtual) filesystem path to calculated greyscale texture
    */
-  static std::map<std::string, GreyScaleTexture> mTextureCache;
+  static std::map<std::string, Texture> mTextureCache;
 
   /**
    * Mapping of (virtual) filesystem path to number of bands in a texture
