--- conflicted
+++ resolved
@@ -216,10 +216,10 @@
 
   // Add Bound string to cache file name
   std::stringstream bound;
-  bound << "_Bounds_" 
-    << utils::toStringWithoutTrailing(request.mBounds.mMinLon) << "_" 
-    << utils::toStringWithoutTrailing(request.mBounds.mMaxLon) << "_" 
-    << utils::toStringWithoutTrailing(request.mBounds.mMinLat) << "_" 
+  bound << "_Bounds_"
+    << utils::toStringWithoutTrailing(request.mBounds.mMinLon) << "_"
+    << utils::toStringWithoutTrailing(request.mBounds.mMaxLon) << "_"
+    << utils::toStringWithoutTrailing(request.mBounds.mMinLat) << "_"
     << utils::toStringWithoutTrailing(request.mBounds.mMaxLat);
 
   // Add time string to cache file name if time is specified
@@ -260,9 +260,6 @@
     url << "&SUBSET=x%28" << request.mBounds.mMinLon << "," << request.mBounds.mMaxLon << "%29";
   }
 
-<<<<<<< HEAD
-  if (request.mMaxSize > 0 && coverage.getSettings().mAxisLabels.size() == 2) {
-=======
   int32_t width  = coverage.getSettings().mAxisResolution[0];
   int32_t height = coverage.getSettings().mAxisResolution[1];
 
@@ -274,7 +271,6 @@
     width  = std::max(1, width);  // Ensure width is at least 1
     height = std::max(1, height); // Ensure height is at least 1
 
->>>>>>> 5c7b6837
     // &SCALESIZE=i(...),j(...)
     url << "&SCALESIZE=" << coverage.getSettings().mAxisLabels[0] << "%28" << request.mMaxSize
         << "%29";
@@ -292,8 +288,6 @@
 
   url << "&FORMAT=" << request.mFormat.value_or("image%2Ftiff");
 
-<<<<<<< HEAD
-=======
   if (request.mLayerRange.has_value()) {
     int minLayer = std::max(1, request.mLayerRange.value().first);
     int maxLayer = std::min(coverage.getSettings().mNumLayers, request.mLayerRange.value().second);
@@ -305,7 +299,6 @@
     }
   }
 
->>>>>>> 5c7b6837
   return url.str();
 }
 
