////////////////////////////////////////////////////////////////////////////////////////////////////
//                               This file is part of CosmoScout VR                               //
//      and may be used under the terms of the MIT license. See the LICENSE file for details.     //
//                        Copyright: (c) 2019 German Aerospace Center (DLR)                       //
////////////////////////////////////////////////////////////////////////////////////////////////////

#ifndef CSP_LOD_BODIES_PLANET_SHADER_HPP
#define CSP_LOD_BODIES_PLANET_SHADER_HPP

#include "../../../src/cs-core/EclipseShadowReceiver.hpp"
#include "../../../src/cs-graphics/ColorMap.hpp"
#include "../../../src/cs-utils/Property.hpp"

#include "Plugin.hpp"
#include "TerrainShader.hpp"

#include <glm/glm.hpp>
#include <vector>

class VistaTexture;

namespace cs::core {
class GuiManager;
class Settings;
} // namespace cs::core

namespace csp::lodbodies {

/// The shader for rendering a planet.
class PlanetShader : public TerrainShader {
 public:
  cs::utils::Property<bool> pTextureIsRGB  = true;
  cs::utils::Property<bool> pEnableTexture = true; ///< If false the image data will not be drawn.

<<<<<<< HEAD
  PlanetShader(std::shared_ptr<cs::core::Settings>     settings,
      std::shared_ptr<Plugin::Settings>                pluginSettings,
      std::shared_ptr<cs::core::GuiManager>            pGuiManager,
      std::shared_ptr<cs::core::EclipseShadowReceiver> eclipseShadowReceiver);
=======
  PlanetShader(std::shared_ptr<cs::core::Settings> settings,
      std::shared_ptr<Plugin::Settings>            pluginSettings,
      std::shared_ptr<cs::core::GuiManager> const& pGuiManager, std::string anchorName);
>>>>>>> c96e19b6

  PlanetShader(PlanetShader const& other) = delete;
  PlanetShader(PlanetShader&& other)      = delete;

  PlanetShader& operator=(PlanetShader const& other) = delete;
  PlanetShader& operator=(PlanetShader&& other) = delete;

  ~PlanetShader() override;

  void setSun(glm::vec3 const& direction, float illuminance);

  void bind() override;
  void release() override;

 private:
  void compile() override;

<<<<<<< HEAD
  std::shared_ptr<cs::core::Settings>              mSettings;
  std::shared_ptr<cs::core::GuiManager>            mGuiManager;
  std::shared_ptr<Plugin::Settings>                mPluginSettings;
  std::shared_ptr<cs::core::EclipseShadowReceiver> mEclipseShadowReceiver;
  glm::vec3                                        mSunDirection             = glm::vec3(0, 1, 0);
  float                                            mSunIlluminance           = 1.F;
  VistaTexture*                                    mFontTexture              = nullptr;
  int                                              mEnableLightingConnection = -1;
  int                                              mEnableShadowsDebugConnection = -1;
  int                                              mEnableShadowsConnection      = -1;
  int                                              mLightingQualityConnection    = -1;
  int                                              mEnableHDRConnection          = -1;
=======
  std::shared_ptr<cs::core::Settings>   mSettings;
  std::shared_ptr<cs::core::GuiManager> mGuiManager;
  std::shared_ptr<Plugin::Settings>     mPluginSettings;
  std::string                           mAnchorName;
  glm::vec3                             mSunDirection                 = glm::vec3(0, 1, 0);
  float                                 mSunIlluminance               = 1.F;
  VistaTexture*                         mFontTexture                  = nullptr;
  int                                   mEnableLightingConnection     = -1;
  int                                   mEnableShadowsDebugConnection = -1;
  int                                   mEnableShadowsConnection      = -1;
  int                                   mLightingQualityConnection    = -1;
  int                                   mEnableHDRConnection          = -1;
>>>>>>> c96e19b6

  static std::map<std::string, cs::graphics::ColorMap> mColorMaps;
};

} // namespace csp::lodbodies

#endif // CS_CORE_PLANET_SHADER_HPP<|MERGE_RESOLUTION|>--- conflicted
+++ resolved
@@ -32,16 +32,10 @@
   cs::utils::Property<bool> pTextureIsRGB  = true;
   cs::utils::Property<bool> pEnableTexture = true; ///< If false the image data will not be drawn.
 
-<<<<<<< HEAD
   PlanetShader(std::shared_ptr<cs::core::Settings>     settings,
       std::shared_ptr<Plugin::Settings>                pluginSettings,
       std::shared_ptr<cs::core::GuiManager>            pGuiManager,
-      std::shared_ptr<cs::core::EclipseShadowReceiver> eclipseShadowReceiver);
-=======
-  PlanetShader(std::shared_ptr<cs::core::Settings> settings,
-      std::shared_ptr<Plugin::Settings>            pluginSettings,
-      std::shared_ptr<cs::core::GuiManager> const& pGuiManager, std::string anchorName);
->>>>>>> c96e19b6
+      std::shared_ptr<cs::core::EclipseShadowReceiver> eclipseShadowReceiver, std::string anchorName);
 
   PlanetShader(PlanetShader const& other) = delete;
   PlanetShader(PlanetShader&& other)      = delete;
@@ -59,11 +53,11 @@
  private:
   void compile() override;
 
-<<<<<<< HEAD
   std::shared_ptr<cs::core::Settings>              mSettings;
   std::shared_ptr<cs::core::GuiManager>            mGuiManager;
   std::shared_ptr<Plugin::Settings>                mPluginSettings;
   std::shared_ptr<cs::core::EclipseShadowReceiver> mEclipseShadowReceiver;
+  std::string                           mAnchorName;
   glm::vec3                                        mSunDirection             = glm::vec3(0, 1, 0);
   float                                            mSunIlluminance           = 1.F;
   VistaTexture*                                    mFontTexture              = nullptr;
@@ -72,20 +66,6 @@
   int                                              mEnableShadowsConnection      = -1;
   int                                              mLightingQualityConnection    = -1;
   int                                              mEnableHDRConnection          = -1;
-=======
-  std::shared_ptr<cs::core::Settings>   mSettings;
-  std::shared_ptr<cs::core::GuiManager> mGuiManager;
-  std::shared_ptr<Plugin::Settings>     mPluginSettings;
-  std::string                           mAnchorName;
-  glm::vec3                             mSunDirection                 = glm::vec3(0, 1, 0);
-  float                                 mSunIlluminance               = 1.F;
-  VistaTexture*                         mFontTexture                  = nullptr;
-  int                                   mEnableLightingConnection     = -1;
-  int                                   mEnableShadowsDebugConnection = -1;
-  int                                   mEnableShadowsConnection      = -1;
-  int                                   mLightingQualityConnection    = -1;
-  int                                   mEnableHDRConnection          = -1;
->>>>>>> c96e19b6
 
   static std::map<std::string, cs::graphics::ColorMap> mColorMaps;
 };
