--- conflicted
+++ resolved
@@ -96,18 +96,9 @@
   void updatePosition(
       glm::dvec2 const& lngLat, double elevation, ElevationMode mode, float heightScale);
 
-<<<<<<< HEAD
-  glm::dvec3 mPosition = glm::dvec3(0.0);
-  double     mScale    = 1.0;
-
-  std::unique_ptr<VistaVertexArrayObject> mVAO;
-  std::unique_ptr<VistaBufferObject>      mVBO;
-  std::unique_ptr<VistaBufferObject>      mIBO;
-  std::unique_ptr<VistaGLSLShader>        mShader;
-=======
   glm::dvec3                       mPosition;
+  double                           mScale = 1.0;
   std::unique_ptr<VistaGLSLShader> mShader;
->>>>>>> b7bddbf3
 
   struct {
     uint32_t modelViewMatrix   = 0;
