////////////////////////////////////////////////////////////////////////////////////////////////////
//                               This file is part of CosmoScout VR                               //
////////////////////////////////////////////////////////////////////////////////////////////////////

// SPDX-FileCopyrightText: German Aerospace Center (DLR) <cosmoscout@dlr.de>
// SPDX-License-Identifier: MIT

#ifndef CSP_VISUAL_QUERY_TYPES_HPP
#define CSP_VISUAL_QUERY_TYPES_HPP

#include <string>
#include <vector>
#include <ctime>

namespace csp::visualquery {

struct Point2D {
  float x; // longitude
  float y; // latitude
  std::vector<float> value;
};

struct Point3D {
  float x; // longitude
  float y; // latitude
  float z; // height
  std::vector<float> value;
};

struct Bound {
  float min;
  float max;
};

struct Dimension {
 public:
  Dimension(int width, int length, int depth);

  int getDimension(std::string dimensionType);
  void setDimension(std::string dimensionType, int value);
  void setDimension(int width, int length, int depth);
 
 private:
  int mWidth;
  int mLength;
  int mDepth;
};

struct TimeStamp {
 public:
  TimeStamp(double timeStamp);

  double getTimeStamp();
  void setTimeStamp(double timeStamp);

 private:
  double mTimeStamp; // time in TDB
};

class Image2D {
 public:
<<<<<<< HEAD
  Image2D(std::vector<Point2D> points, std::time_t timeStamp, Bound boundX, Bound boundY);
  Image2D();
=======
  Image2D(std::vector<Point2D> points, double timeStamp, Bound boundX, Bound boundY, Dimension dimension);
>>>>>>> 093c31ce

  std::vector<Point2D> getPoints();
  std::optional<Bound> getBound(std::string boundType);

  void setPoints(std::vector<Point2D> points);
  void setBound(std::string boundType, float min, float max);
  
  TimeStamp            mTimeStamp;
  Dimension            mDimension;

 private:
  std::vector<Point2D> mPoints;
  Bound                mBoundX;
  Bound                mBoundY;
};

class LayeredImage2D {
 public:
  LayeredImage2D(std::vector<std::vector<Point2D>> points, double timeStamp, Bound boundX, Bound boundY,
    Dimension dimension);

  std::vector<std::vector<Point2D>> getPoints();
  std::optional<Bound>              getBound(std::string boundType);

  void setPoints(std::vector<std::vector<Point2D>> points);
  void setBound(std::string boundType, float min, float max);

  TimeStamp                         mTimeStamp;
  Dimension                         mDimension;

 private:
  std::vector<std::vector<Point2D>> mPoints;
  Bound                             mBoundX;
  Bound                             mBoundY;
};

class Volume3D {
 public:
  Volume3D(std::vector<Point3D> points, double timeStamp, Bound boundX, Bound boundY, Bound boundZ,
    Dimension dimension);

  std::vector<Point3D> getPoints();
  std::optional<Bound> getBound(const std::string& boundType);

  void setPoints(std::vector<Point3D> points);
  void setBound(const std::string& boundType, float min, float max);

  TimeStamp            mTimeStamp;
  Dimension            mDimension;

 private:
  std::vector<Point3D> mPoints;
  Bound                mBoundX;
  Bound                mBoundY;
  Bound                mBoundZ;
};

} // namespace csp::visualquery

#endif // CSP_VISUAL_QUERY_TYPES_HPP<|MERGE_RESOLUTION|>--- conflicted
+++ resolved
@@ -39,7 +39,7 @@
   int getDimension(std::string dimensionType);
   void setDimension(std::string dimensionType, int value);
   void setDimension(int width, int length, int depth);
- 
+
  private:
   int mWidth;
   int mLength;
@@ -59,19 +59,15 @@
 
 class Image2D {
  public:
-<<<<<<< HEAD
-  Image2D(std::vector<Point2D> points, std::time_t timeStamp, Bound boundX, Bound boundY);
+  Image2D(std::vector<Point2D> points, double timeStamp, Bound boundX, Bound boundY, Dimension dimension);
   Image2D();
-=======
-  Image2D(std::vector<Point2D> points, double timeStamp, Bound boundX, Bound boundY, Dimension dimension);
->>>>>>> 093c31ce
 
   std::vector<Point2D> getPoints();
   std::optional<Bound> getBound(std::string boundType);
 
   void setPoints(std::vector<Point2D> points);
   void setBound(std::string boundType, float min, float max);
-  
+
   TimeStamp            mTimeStamp;
   Dimension            mDimension;
 
