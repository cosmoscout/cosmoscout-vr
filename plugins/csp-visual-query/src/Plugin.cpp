﻿////////////////////////////////////////////////////////////////////////////////////////////////////
//                               This file is part of CosmoScout VR                               //
////////////////////////////////////////////////////////////////////////////////////////////////////

// SPDX-FileCopyrightText: German Aerospace Center (DLR) <cosmoscout@dlr.de>
// SPDX-License-Identifier: MIT

#include "Plugin.hpp"

#include "../../../src/cs-core/GuiManager.hpp"
#include "logger.hpp"

#include "../../../src/cs-core/Settings.hpp"

#include "../../csl-ogc/src/wcs/WebCoverageService.hpp"
#include "../../csl-ogc/src/wcs/WebCoverage.hpp"

#include "logger.hpp"
<<<<<<< HEAD
#include "output/OverlayRenderer/OverlayRender.hpp"
#include "sources/RandomDataSource/RandomDataSource.hpp"
#include "sources/WCSSource.hpp"
=======
#include "outputNodes/Render.hpp"
#include "sourceNodes/WCSSource.hpp"
#include "sourceNodes/WCSImageLoader.hpp"
#include "commonNodes/NumberNode.hpp"

#include <vector>
>>>>>>> d6a19199

////////////////////////////////////////////////////////////////////////////////////////////////////

EXPORT_FN cs::core::PluginBase* create() {
  return new csp::visualquery::Plugin;
}

////////////////////////////////////////////////////////////////////////////////////////////////////

EXPORT_FN void destroy(cs::core::PluginBase* pluginBase) {
  delete pluginBase; // NOLINT(cppcoreguidelines-owning-memory)
}

////////////////////////////////////////////////////////////////////////////////////////////////////

namespace csp::visualquery {

////////////////////////////////////////////////////////////////////////////////////////////////////

void from_json(nlohmann::json const& j, Plugin::Settings& o) {
  cs::core::Settings::deserialize(j, "port", o.mPort);
  cs::core::Settings::deserialize(j, "graph", o.mGraph);
  cs::core::Settings::deserialize(j, "wcs", o.mWcsUrl);
}

void to_json(nlohmann::json& j, Plugin::Settings const& o) {
  cs::core::Settings::serialize(j, "port", o.mPort);
  cs::core::Settings::serialize(j, "graph", o.mGraph);
}
////////////////////////////////////////////////////////////////////////////////////////////////////

void Plugin::init() {
  logger().info("Loading plugin...");

  mOnLoadConnection = mAllSettings->onLoad().connect([this]() { onLoad(); });
  mOnSaveConnection = mAllSettings->onSave().connect([this]() { onSave(); });

  // Restart the node editor if the port changes.
  mPluginSettings.mPort.connect([this](uint16_t port) { setupNodeEditor(port); });

  onLoad();

  // load WCS 
  for (std::string url : mPluginSettings.mWcsUrl) {
    mPluginSettings.mWebCoverages.push_back(csl::ogc::WebCoverageService(
      url, csl::ogc::WebServiceBase::CacheMode::eAlways,
      "../../install/windows-Release/share/csp-visual-query/wcs-cache"
      )
    );
  }

  for (csl::ogc::WebCoverageService x : mPluginSettings.mWebCoverages) {
    auto y = x.getCoverages();
    for (auto z : y) {
      std::cout << z.getTitle() << std::endl;
    }
  }

  logger().info("Loading done.");
}

////////////////////////////////////////////////////////////////////////////////////////////////////

void Plugin::deInit() {
  logger().info("Unloading plugin...");

  // Save settings as this plugin may get reloaded.
  onSave();

  mAllSettings->onLoad().disconnect(mOnLoadConnection);
  mAllSettings->onSave().disconnect(mOnSaveConnection);

  // Explicitly destroy the node editor so that we get any error messages before the "Unloading
  // done." message is printed.
  mNodeEditor.reset();

  logger().info("Unloading done.");
}

////////////////////////////////////////////////////////////////////////////////////////////////////

void Plugin::update() {
  mNodeEditor->update();
}

////////////////////////////////////////////////////////////////////////////////////////////////////

void Plugin::onLoad() {
  // Read settings from JSON.
  from_json(mAllSettings->mPlugins.at("csp-visual-query"), mPluginSettings);
  // from_json(mAllSettings->mPlugins.at("csp-wcs-overlays"), mPluginSettings);
  // If there is a graph defined in the settings, we give this to the node editor.
  if (mPluginSettings.mGraph.has_value()) {
    try {
      mNodeEditor->fromJSON(mPluginSettings.mGraph.value());
    } catch (std::exception const& e) { logger().warn("Failed to load node graph: {}", e.what()); }
  }
}

////////////////////////////////////////////////////////////////////////////////////////////////////

void Plugin::onSave() {

  // Save the current node graph layout.
  mPluginSettings.mGraph = mNodeEditor->toJSON();

  mAllSettings->mPlugins["csp-visual-query"] = mPluginSettings;
}

////////////////////////////////////////////////////////////////////////////////////////////////////

void Plugin::setupNodeEditor(uint16_t port) {

  // Creating a node editor requires a node factory. This will be responsible for creating nodes
  // based on their names.
  csl::nodeeditor::NodeFactory factory;

  // First, we register the available socket types. For now, this only requires a unique name and a
  // color which will be used by the sockets. In this simple example, we only have number sockets.
  // The name of the socket will be used by the custom nodes when defining their inputs and outputs.
  // factory.registerSocketType("Number Value", "#b08ab3");
  
  factory.registerSocketType("GreyScaleGeoTexture", "#ffff00");
  factory.registerSocketType("WCSScalarField", "#b08ab3");
  factory.registerSocketType("Image2D", "#3333ff");

  factory.registerSocketType("WCSImage", "#b08ab3");
  factory.registerSocketType("WCSMinMax", "#b08ab3");
  factory.registerSocketType("WCSResolution", "#b08ab3");
  factory.registerSocketType("WCSTime", "#b08ab3");
  factory.registerSocketType("WCSBound", "#b08ab3");
  factory.registerSocketType("Number Value", "#b08ab3");

  // Now, we register our custom node types. Any parameter given to this method, will later be
  // passed to the constructor of the node instances. For more information, see the documentation of
  // NodeFactory::registerNodeType().
  factory.registerNodeType<WCSSource>();
<<<<<<< HEAD
  factory.registerNodeType<RandomDataSource>();
  factory.registerNodeType<OverlayRender>(mSolarSystem);
=======
  factory.registerNodeType<WCSImageLoader>(
    std::shared_ptr<std::vector<csl::ogc::WebCoverageService>>(&mPluginSettings.mWebCoverages));
  factory.registerNodeType<Render>();
  factory.registerNodeType<NumberNode>();
>>>>>>> d6a19199

  // Finally, create the node editor. It will start the server so that we can now open a web browser
  // and navigate to localhost:<port>.
  mNodeEditor = std::make_unique<csl::nodeeditor::NodeEditor>(port, factory);
}

////////////////////////////////////////////////////////////////////////////////////////////////////

} // namespace csp::visualquery<|MERGE_RESOLUTION|>--- conflicted
+++ resolved
@@ -10,24 +10,13 @@
 #include "../../../src/cs-core/GuiManager.hpp"
 #include "logger.hpp"
 
-#include "../../../src/cs-core/Settings.hpp"
-
-#include "../../csl-ogc/src/wcs/WebCoverageService.hpp"
-#include "../../csl-ogc/src/wcs/WebCoverage.hpp"
-
-#include "logger.hpp"
-<<<<<<< HEAD
 #include "output/OverlayRenderer/OverlayRender.hpp"
 #include "sources/RandomDataSource/RandomDataSource.hpp"
-#include "sources/WCSSource.hpp"
-=======
 #include "outputNodes/Render.hpp"
 #include "sourceNodes/WCSSource.hpp"
 #include "sourceNodes/WCSImageLoader.hpp"
-#include "commonNodes/NumberNode.hpp"
 
 #include <vector>
->>>>>>> d6a19199
 
 ////////////////////////////////////////////////////////////////////////////////////////////////////
 
@@ -70,7 +59,7 @@
 
   onLoad();
 
-  // load WCS 
+  // load WCS
   for (std::string url : mPluginSettings.mWcsUrl) {
     mPluginSettings.mWebCoverages.push_back(csl::ogc::WebCoverageService(
       url, csl::ogc::WebServiceBase::CacheMode::eAlways,
@@ -149,12 +138,12 @@
   // color which will be used by the sockets. In this simple example, we only have number sockets.
   // The name of the socket will be used by the custom nodes when defining their inputs and outputs.
   // factory.registerSocketType("Number Value", "#b08ab3");
-  
+
   factory.registerSocketType("GreyScaleGeoTexture", "#ffff00");
   factory.registerSocketType("WCSScalarField", "#b08ab3");
   factory.registerSocketType("Image2D", "#3333ff");
 
-  factory.registerSocketType("WCSImage", "#b08ab3");
+  // factory.registerSocketType("WCSImage", "#b08ab3");
   factory.registerSocketType("WCSMinMax", "#b08ab3");
   factory.registerSocketType("WCSResolution", "#b08ab3");
   factory.registerSocketType("WCSTime", "#b08ab3");
@@ -165,15 +154,10 @@
   // passed to the constructor of the node instances. For more information, see the documentation of
   // NodeFactory::registerNodeType().
   factory.registerNodeType<WCSSource>();
-<<<<<<< HEAD
+  factory.registerNodeType<WCSImageLoader>(
+    std::shared_ptr<std::vector<csl::ogc::WebCoverageService>>(&mPluginSettings.mWebCoverages));
   factory.registerNodeType<RandomDataSource>();
   factory.registerNodeType<OverlayRender>(mSolarSystem);
-=======
-  factory.registerNodeType<WCSImageLoader>(
-    std::shared_ptr<std::vector<csl::ogc::WebCoverageService>>(&mPluginSettings.mWebCoverages));
-  factory.registerNodeType<Render>();
-  factory.registerNodeType<NumberNode>();
->>>>>>> d6a19199
 
   // Finally, create the node editor. It will start the server so that we can now open a web browser
   // and navigate to localhost:<port>.
