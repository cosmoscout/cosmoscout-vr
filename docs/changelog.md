--- conflicted
+++ resolved
@@ -15,10 +15,7 @@
 
 - Improved rendering performance on some systems by uploading GUI textures using a staging buffer instead of using persistently mapped buffers.
 - The draggable markers of `csp-measurement-tools` are now tiny spheres instead of cubes.
-<<<<<<< HEAD
-=======
 - Small improvement of rendering performance in HDR mode, by optimizing the computation of the screens' brightness.
->>>>>>> 6c80430f
 
 #### Bug Fixes
 
