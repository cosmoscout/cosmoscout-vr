<!--
SPDX-FileCopyrightText: German Aerospace Center (DLR) <cosmoscout@dlr.de>
SPDX-License-Identifier: CC-BY-4.0
 -->

<p align="center"> 
  <img src ="img/banner-phobos.jpg" />
</p>

# Changelog of CosmoScout VR

## [unreleased]

**Release Date:** TBD

#### Other Changes

<<<<<<< HEAD
* It is now possible to use the vista debug text rendering again.
* New callback `CosmoScout.callbacks.input.reloadDFNs()` to hot reload DFN xml files.
* Replaced the custom make.sh and make.bat build scripts with [CMake-Presets version 3](https://cmake.org/cmake/help/v3.22/manual/cmake-presets.7.html).
  * The documentation on building CosmoScout VR were rewritten to reflect these changes.
  * The documentation on IDE support was updated to reflect these changes.
=======
- The preprocessing of the Bruneton atmosphere model has been refactored to a standalone tool. This tool can now be used to generate the necessary data offline and thus improves the start-up time of CosmoScout VR significantly.
- It is now possible to use the vista debug text rendering again.
- New callback `CosmoScout.callbacks.input.reloadDFNs()` to hot reload DFN xml files.
>>>>>>> 04e625fe

#### Bug Fixes

- Fixed invalid terrain height of LoD bodies after reloading of the scene settings.
- Fixed a bug which caused red rings in the clouds deep in the shadow-side of a planet.
- Fixed a bug that prevented the autocomplete to work in the js console.

## [v1.9.0](https://github.com/cosmoscout/cosmoscout-vr/releases)

**Release Date:** 2024-01-30

#### New Features

- The `Bruneton` atmospheric model of [`csp-atmospheres`](../plugins/csp-atmospheres/) has been generalized by loading phase functions, extinction coefficients, and particle density distributions from [CSV files](../plugins/csp-atmospheres/data/csp-atmospheres/).
  This allows us to simulate arbitrary particle types.
  In particular, we can now use Mie Theory to [pre-compute the scattering behaviour](../plugins/csp-atmospheres/preprocessor/) of a wide variety of particle types, including for instance Martian dust.
  This generalized atmospheric model is now used per default for Mars and Earth.

#### Other Changes

- The default minimum auto exposure has been slightly reduced in order to avoid excessive over-exposure when looking at the Sun in HDR mode.

#### Bug Fixes

- Fixed initial level-of-detail value used by planets of `csp-lod-bodies` if `autoLod` was disabled in the settings.

## [v1.8.0](https://github.com/cosmoscout/cosmoscout-vr/releases)

**Release Date:** 2023-12-20

#### New Features

- The `csp-timings` plugin now also shows the number of generated samples and primitives in the user interface.
- The `csp-timings` plugin now shows the timings in the world-space gui-area per default. The old behavior can be restored with `"useLocalGui": true` in the plugin's settings.
- A new "Ambient Occlusion" slider in the user interface can be used to control the amount of slope shading on the terrain.
- The water surface shader of `csp-atmospheres` has been improved significantly. It now reflects the sky and features some beautiful waves. The waves can be disabled as they are quite demanding in terms of GPU power. Both, the reflections and the waves are not physically based in any way; they are mostly intended for presentation purposes.
- Bodies in `csp-simple-bodies` can now be shaded by a ring.
- Add support for game controllers using the SDL2 library. A guide for configuring and supported features can be found in the [corresponding vista driver](https://github.com/cosmoscout/vista/blob/main/VistaCoreLibs/VistaDeviceDrivers/VistaSDL2ControllerDriver/README.md).

#### Refactoring

- The `csp-lod-bodies` plugin has received some major refactoring. Here are the main changes:
  - The terrain tiles are not stitched together anymore, instead, skirt polygons are drawn around the tiles to hide any seams.
  - The resolution of the tile's elevation and image data are now configurable (via the new `tileResolutionDEM` and `tileResolutionIMG` settings keys).
  - The image channel now uses RGBA instead of RGB internally in order to improve graphics performance thanks to proper four-byte alignment.
  - The number of maximum tile uploads to the GPU has been reduced from 20 to 5 per channel in order to reduce performance drops during tile loading.
  - It is not required anymore to set the `format` of the terrain data sources anymore.
  - There's a new `autoLodRange` option for setting the LoD-Factor range which is used if auto-lod is enabled.
- The `csp-atmospheres` plugin received a major refactoring. Here are the main changes:
  - It is now possible to add alternative atmospheric models to CosmoScout VR. As an example, the [excellent scattering model by Eric Bruneton](https://github.com/ebruneton/precomputed_atmospheric_scattering) has been included.
  - The attributes `enableWater`, `waterLevel`, `enableClouds`, and `cloudAltitude` are now stored per planet. Enabling water on Earth will not flood Mars anymore.
  - `waterLevel` and `cloudAltitude` are now given in meters, not relative to the atmosphere height anymore.
  - `cloudAltitude` can now be configured at runtime in the user interface.
  - In non-HDR mode, the atmosphere now performs filmic tonemapping which results in much less over-exposure around the Sun during sunset or sunrise.
  - The shaders are now loaded from files and not compiled into the binary.
  - No support for light shafts anymore. While not impossible, it would be pretty difficult to implement this properly with Eric Bruneton's model given that we use cascaded shadow maps. Furthermore, this feature used to have a terrible performance anyways.
  - No graphical tests of the atmosphere anymore. With the new architecture, it's not possible anymore to render an atmosphere without CosmoScout's core classes.
- Replaced the freeglut library with SDL2:
  - The window is now created and managed with the SDL2 library
  - All OpenGL setup is now being done using SDL2 calls.
  - Keyboard input is now managed with SDL2, which improves support for special characters.
  - Mouse input is now managed via SDL2.
  - Game controllers are now supported with SDL2.

#### Other Changes

- A couple of changes and fixes were added in order to support much higher resolution map data:
  - Increased maximum HEALPix depth from 20 to 30. This reduces our minimum tile size from about 13 m to 13 mm.
  - Improved the scene scaling of the default configuration to allow for a smoother navigation close to the surface.
  - Fixed an issue which led to an accumulated error in the rotation quaternion of the observer.
  - Fixed an issue which caused precision issues for very small movements of the click-and-drag navigation.
  - The world-space depth reconstruction in the atmosphere shader now operates relative to the camera, resulting in a much higher precision if the user is close to the surface. This will allow us to create a very dense media, for example for under-water scenes.
- In order to improve the rendering performance, the stars of `csp-stars` are not drawn anymore if the observer is on the day-side of a planet with an atmosphere.
- The default exposure and glare values as well as the glare-slider mapping have been tweaked for a better appearance of the atmospheres in HDR mode.
- The default star rendering mode has been changed to `eSmoothDisc`
- When saving the scene with `CosmoScout.callbacks.core.save(...)`, optional properties of the celestial objects are not written anymore. This also fixes a warning about the Barycenter having no radii.

#### Bug Fixes

- The user interface now avoids rerenders of components that did not change. This lead to the whole UI rerendering most of the time.
- There were some scenarios where corrupt tiff files in the map-cache directory weren't removed. Appropriate error handling has been added.
- Fixed loading of the LoD-factor of `csp-lod-bodies` from the settings files.
- Fixed an issue which caused the sunlight direction not to be updated after reloading a scene.

## [v1.7.0](https://github.com/cosmoscout/cosmoscout-vr/releases)

**Release Date:** 2022-12-13

#### New Features

- To allow shared code for plugins, without requiring it to be in the core libraries we introduced a new concept called plugin libraries. They are prefixed `csl` and sit beside the traditional plugins in the `plugins` folder.
- A new powershell script to create plugin libraries has been added: `tools/New-PluginLibrary.ps1`.
- **New Plugin Library: `csl-node-editor`.** With this library, plugins can provide an interface to create complex data flow graph. The node editor interface is made available via a web server. Hence the node graph can be modified either within CosmoScout VR or on an external device.
- **New Plugin: `csp-demo-node-editor`.** An example on how to use the `csl-node-editor` plugin library for creating data flow graphs within CosmoScout VR.

#### Other Changes

- The branching scheme has been simplified. Instead of `master` and `develop`, there is now only a single `main` branch.

#### Refactoring

- The `tools` were moved from `cs-core` to a new plugin library called `csl-tools`. `csp-measurement-tools` are now making use of this new plugin library.

#### Bug Fixes

- The depth images which can be captured with `csp-web-api` are now in meters again.

## [v1.6.0](https://github.com/cosmoscout/cosmoscout-vr/releases)

**Release Date:** 2022-10-14

#### New Features

- Celestial bodies can now cast eclipse shadows onto other objects. This is now used by `csp-lod-bodies`, `csp-simple-bodies`, `csp-rings` as well as by `csp-atmospheres`. For now, this is computed by approximating the involved bodies as spheres as well as ignoring atmospheric effects.
- The height and slope maps used by `csp-lod-bodies` now support an alpha channel. This way, planets can be made selectively translucent.
- New default bodies are now available as `csp-simple-bodies`:
  - Mars moons Phobos and Deimos
  - Dwarf planets Ceres and Vesta
  - Jupiter moons Io, Enceladus, Ganymede and Callisto
  - Saturn moons Mimas, Tethys, Dione, Rhea, Titan and Iapetus
  - Uranus moons Miranda, Ariel, Umbriel, Titania and Oberon
  - Neptune's moon Triton
  - The dwarf planet Pluto and his moon companion Charon

#### Other Changes

- CosmoScout VR now follows the [REUSE Specification](https://reuse.software/spec).
- CosmoScout VR now uses a reverse infinite projection for 3D rendering. This removes the far clipping plane and increases the depth precision for the entire scene signifcantly.
- Removed the obsolete "Mix with RGB" option for height or slope coloring of the LOD-Bodies.
- Lighting is now enabled by default
- It is now possible to have simple body textures, that have the prime meridian at the edge.
- Rings now have a lit and an unlit side.
- `CelestialObject`s now have four new properties:
  - `bodyCullingRadius`: This can be used to determine the visiblity of an object. If the object is too far away to be seen, plugins may want to skip updating or drawing attached things.
  - `orbitCullingRadius`:This can be used to determine the visiblity of an object's trajectory. If the object is really far away, plugins may want to skip updating or drawing attached things (like trajectories or anchor labels).
  - `trackable`: If set to `false`, the observer will not automatically follow this object.
  - `collidable`: If set to `false`, the observer can travel through the object.
- The mouse navigation has been made a bit smoother. This makes it possible to update the scene scale only once each frame. Before, it had to be updated multiple times each frame which introduced a significant CPU overhead during rapid movements.
- All plugins now save their configuration before being unloaded. This makes it possible that plugins keep their current state when being reloaded at run-time.
- Test source files are now only compiled into the executable and into the libraries if `COSMOSCOUT_UNIT_TESTS` is set to `true`.
- It's now possible to reload the `csp-satellites` plugin at run-time.
- Anchor Labels are now shown for each configured object per default. A blacklist has been added to the plugin configuration to remove labels selectively.
- Anchor Labels now show the name of the configured object rather than the SPICE center name.
- The maximum size of Anchor Labels has been increased to prevent line breaking for longer object names.
- Anchor Labels now use the new `orbitCullingRadius` of the object for deciding whether they should be shown or not.

#### Refactoring

- The `Settings` class now has a map of immutable `CelestialObject`s which are instantiated when CosmoScout is started. Before it used to have a list of anchor configurations which could be used to initialize `CelestialObject`s.
- The observer-relative transformation of each `CelestialObject` is updated once each frame by the `SolarSystem`.
- All classes which previously derived from `CelestialAnchor`, `CelestialObject`, or `CelestialBody` now get the observer-relative transformation from the `CelestialObject`s in the `Settings`.
- Classes which previously derived from `CelestialBody` now have to derive from the new class `CelestialSurface`. A `CelestialSurface` can then be assigned to a `CelestialObject`.
- `CelestialAnchorNode`s do not exist anymore. Classes which used to use these, now have to use a `VistaTransformNode` instead and update its transformation once each frame with the observer-relative transformation from the respective `CelestialObject`.
- Much per-frame logic used to be executed in overrides of `CelestialObject::update()`. This method does not exist any more; plugins now need to update their objects manually.
- Some common code has been moved from the measurement tools to the base classes `cs::core::tools::Tool` and `cs::core::tools::Mark`. This simplifies some code in the measurement tools.
- The interface of the `GuiManager` has been streamlined. Before, HTML templates could be added via `addHtmlToGui()` but had to be removed with an explicit JavaScript call. The same was true for adding and removing stylesheets. Here are all the corresponding changes:
  - `addScriptToGui()` has been removed. It was never used and is actually identical to `getGui()->executeJavascript()`
  - `addScriptToGuiFromJS()` has been renamed to `executeJavascriptFile` as this describes more clearly what the method actually does.
  - `addHtmlToGui()` has been renamed to `addTemplate()`, as this is what the method actually does.
  - A corresponding `removeTemplate()` has been added.
  - `addCssToGui()` has been renamed to `addCSS()`.
  - A corresponding `removeCSS()` has been added.

#### Bug Fixes

- Back-face culling of LOD-Bodies does now work properly.
- Fixed black LOD-Bodies if no image channel is selected initially.
- The `csp-wms-overlays` plugin now correctly uses jpeg instead of png, if an opaque layer is selected and jpeg is available.
- Fixed a warning which was printed if an GLTF model did not explicitly specify texture filtering parameters.

## [v1.5.0](https://github.com/cosmoscout/cosmoscout-vr/releases)

**Release Date:** 2022-02-25

#### New Features

- **New Plugin**: `csp-vr-accessibility` has been added, which can draw a stable floor grid and / or a field-of-view limiting vignette. Both features are designed to mitigate cyber sickness.
- **Physically-Based Rendering of Celestial Bodies**: The celestial bodies rendered with the `csp-lod-bodies` plugin can now be shaded with either a Lambert, an Oren-Nayer, or a Hapke BRDF.

#### Other Enhancements

- **Configurable Tone-Mapping**: The tone-mapping operator of the HDR-rendering path can now be chosen.
- Added a `CITATION.cff` to the project to make citing the project easier.
- Most external dependencies have been updated to the latest versions.
- The CI jobs on GitHub now run Ubuntu 20.04 (previously 18.04).

#### Bug Fixes

- The current animation time speed is now saved and loaded from configuration files.
- The download links for the SPICE kernel files have been updated.

## [v1.4.0](https://github.com/cosmoscout/cosmoscout-vr/releases)

**Release Date:** 2021-03-30

#### New Features

- **New plugin**: `csp-wms-overlays` has been added, which allows overlaying time dependent map data from Web-Map-Services (WMS) over bodies rendered by other plugins.
- In HDR-mode, the glaring can now be computed in a perspective-correct manner. While this is computationally more expensive, it increases immersion with large fields of view.

#### Other Enhancements

- The `csp-timings` has been rewritten and allows now for much more fine-grained timing analysis. (See [#230](https://github.com/cosmoscout/cosmoscout-vr/pull/230) and [#240](https://github.com/cosmoscout/cosmoscout-vr/pull/240)).
- A new star rendering method has been added, which scales the rendered discs based on the star's magnitude. This makes the star figures more easy to spot when HDR rendering is disabled.
- The billboard rendering method of stars has been improved by using an updated star texture.
- Documentation on [how-to setup a map server on WSL](https://github.com/cosmoscout/cosmoscout-vr/tree/main/plugins/csp-lod-bodies) for `csp-lod-bodies` has been written.
- Performance has been slightly improved by removing redundant uniform location queries from the render loop.

#### Bug Fixes

- Fixed rotation values of six-dof bookmarks.
- In HDR-mode, the surface shading of simple bodies and lod-bodies is now energy conserving.
- In HDR-mode, the luminance of the Sun is now computed correctly.

## [v1.3.0](https://github.com/cosmoscout/cosmoscout-vr/releases)

**Release Date:** 2020-11-24

The settings format has changed slightly in version 1.3.0, see the [Migration Guide](migration.md) for details.

#### New Features

- **New plugin**: `csp-web-api` has been added, which allows remote controlling a running instance of CosmoScout VR. It can also be used to capture screenshots over an http API.
- **New plugin**: `csp-recorder` has been added, which allows basic recording of high-quality videos.
- **New plugin**: `csp-minimap` has been added. This tiny plugin can be used to show a 2D-Map of the observer's current position on a planet.
- **New plugin**: `csp-custom-web-ui` has been added. This plugin allows to add any web content to the user interface or to the 3D scene.
- An **interactive JavaScript** console has been added to the user interface. It features auto-completion, a command history and can be used control CosmoScout VR with scripts.
- An experimental feature has been added which allows **saving and restoring the current scene**. For now, this is only available in the interactive JavaScript console.
  - Use `CosmoScout.callbacks.core.save("test.json")` to save the current scene.
  - Use `CosmoScout.callbacks.core.load("test.json")` to restore the previously saved scene at any later point in time.
- A **bookmark system** has been added. You can now create bookmarks in time and space. They will be visualized both on the timeline and by `csp-fly-to-locations`.
  - The location of a bookmark is defined by a SPICE anchor, an optional cartesian position and an optional rotation.
  - The time of a bookmark has an optional end parameter which makes the bookmark describe a time span rather a time point.
  - Location and time are both optional, but omitting both results in a pretty useless bookmark.
- Optional **High Dynamic Range Rendering** (HDR) which uses true luminance values has been added. This can be toggled at runtime.
- You can now **modify the field of view** by choosing a sensor size and a focal length.
- [spdlog](https://github.com/gabime/spdlog) is now our **new logging library**. The logger will print colourful messages to the console and store it's messages in a file called `cosmoscout.log`.
- A new javascript API has been added which can be used to perform **forward and reverse geocoding**. This is used by `csp-measurement-tools` to show address information and by a new search bar below the timeline. The geo-coding for Earth uses OpenStreetMap, all other planets use CSV files obtained from https://planetarynames.wr.usgs.gov/AdvancedSearch. The search bar beneath the timeline which supports queries like
  - "berlin" Fly to something called like "Berlin" on the current planet.
  - "venus:" Fly to Venus
  - "mars:olymps mns" Fly to something called like "olymps mns" on Mars.
- The ability to **zoom WebViews** has been added.
  - This is used to increase the DPI of the measurement tools.
  - Also, a slider has been added to the Graphics Settings to adjust the **overall scale of the main user interface**. This is an initial step to properly support high resolution screens. On a 4k-15"-Laptop-Screen you can now simply set the Main UI Scale to 2.0.
- The possibility to specify a **fixed sun direction** has been added. This can be used to create artificial lighting conditions.

#### Other Enhancements

- Significantly improved star rendering. Several rendering modes are implemented and can be toggled at runtime.
- The plugins `csp-atmospheres`, `csp-sharad`, `csp-measurement-tools`, `csp-simple-bodies` and `csp-lod-bodies` now use **true three-axes ellipsoids** for rendering. Before they used to perform math on spheres.
- All default **plugins are now part of the source tree** and no individual submodules anymore. This simplifies the software development cycle significantly.
- **Plugins can now be reloaded at run time**. This allows faster development cycles as code modifications can be injected while CosmoScout VR is running.
- Data which is downloaded at application start-up is now stored im temporary \*.part files until the download finished. **This prevents corrupt files in case the download fails**.
- The selection handling of CosmoScout VR has been refactored. It's now possible to insert text into text boxes even if the mouse is not hovering it.
- GuiItems can now ignore scroll events.
- **Draggable windows**: Some CSS classes and some JavaScript code have been added to allow the creation of draggable windows in the main user interface. This is used for the calendar.
- JavaScript callbacks can now take **optional arguments** (specified as `std::optional`)
- **More intuitive signature for multi-handle slider callbacks**. Rather than a value + the ID of the changed handle they now simple get all slider handle values.
- Updated vis-timeline.js to the latest stable version. This increased timeline rendering performance quite significantly.
- Documentation on [how-to setup a map server](https://github.com/cosmoscout/cosmoscout-vr/tree/main/plugins/csp-lod-bodies) for `csp-lod-bodies` has been written.
- `csp-lod-bodies` can now show tile bounding boxes for debugging purposes.
- Styling of UI elements has received a make-over.
- On Linux, CosmoScout VR's **window has now an icon** and a name. These are required to properly represent the window in the taskbar, the Alt-Tab application switcher and in other places.
- The **date display** in the center of the screen now **shows UTC** in the less German-looking YYYY-MM-DD HH:MM:SS.
- It's now possible to zoom on the timeline even if time is playing.
- Vertex position and normal calculation for `csp-lod-bodies` have been improved slightly.
- Vista and OpenSG are now built with **precompiled headers and unity builds** improving the build time significantly.
- Vista's **HTC Vive Driver** has been updated to work with the latest SteamVR.
- The **Optitrack** device driver of Vista works now with the latest version of NatNet SDK.
- CosmoScout VR is now build with MSVC, Clang and GCC with **all warnings enabled** and any warnings are treated as errors.

#### Bug Fixes

- On Windows, the mouse pointer now shows a hand symbol when hovering a hyperlink (and no question mark anymore).
- We actually mixed local timezones and UTC in our code. Now the cs::utils::convert::time namespace makes sure that we always stay in UTC.
- The conversion from boost::posix_time::ptime to BDT of SPICE was wrong - we did not include leap seconds! Therefore the simulation time and visualized time were off by a few minutes.
- Allow multiples calls to CelestialObserver::moveTo per frame: Even if the animation time was set to zero, it took one frame to update the observer's position and rotation. Hence multiple calls to CelestialObserver::moveTo would "overwrite" each other.
- Multisampling now works in HDR-Mode as well.
- SPICE frames are now updated before the plugins. This resolves some issues where plugin code would use object's position from the last frame.
- Moving the timeline will properly restore the playback speed once the drag operation is finished.
- Correct matrices for shadow frustum culling are now used. This results in less shadow-popping artifacts.

## [v1.2.0](https://github.com/cosmoscout/cosmoscout-vr/releases)

**Release Date:** 2020-02-11

#### New Features

- A **timeline** has been added to the user interface. This allows for quick temporal navigation and adjustments of the simulation time speed.
- The loading screen now shows an **animated progress bar**. Also, the loading screen now has a fade-out effect.
- Asset files (including SPICE kernels) can now be **downloaded at startup**. The files to download are specified in the scene configuration file. The download progress is shown on loading screen.
- Support for **Unit Tests** has been added. This also adds support for **_graphical_ tests**. These tests require an OpenGL context and will open a window; oftentimes they capture a screenshot and compare the result to a reference image. In order to make this possible even if there is no graphics card or display attached, they require [Xvfb](https://en.wikipedia.org/wiki/Xvfb) and [imagemagick](https://imagemagick.org/index.php).
- **Github Actions** is now used instead of Travis for continuous integration of CosmoScout VR. These features are configured:
  - **Binary builds** of CosmoScout VR for Linux and Windows whenever a tag is pushed.
  - Clang-Format: For each and every push event, a job is executed which checks whether the code base obeys our clang-format rules.
  - For pull requests only, a job is run which analyses the amount of comments in the source tree. This test will pass if the percentage of comments did not decrease.
  - CosmoScout VR and all of its dependencies are compiled and tests are run. As this job takes quite some time, it is only executed for the events below:
    - For each push to `master` or `develop` if the commit message does not contain `[no-ci]`.
    - For each push to any branch if commit message contains `[run-ci]`.
    - For pull requests.

#### Other Enhancements

- The user interface code of CosmoScout VR has been **vastly restructured**. Most importantly, the main user interface now consists of **one HTML page only**. This simplifies development of plugins which have to modify the UI. Furthermore, the API between C++ and JavaScript is now much cleaner. Other UI related changes include:
  - The middle mouse button and double click events are now supported for UI elements.
  - Chromium Embedded Framework has been upgrade to version 79.
- Other parts of the code base have been refactored, leading to
  - a **clean shutdown** - no more crashes on windows when the CosmoScout VR window is closed and
  - several **performance improvements**.
- An icon has been assigned to the CosmoScout VR executable on Windows.
- An icon has been assigned to the CosmoScout VR window on Windows.
- The high performance GPU is now automatically selected on Windows.
- A notification is now shown when travelling to a location.
- A lot of **documentation** has been added:
  - Explanation of CosmoScout VR's coordinate systems.
  - Guides on how to setup various IDEs for CosmoScout VR development.
  - A list of required software packages for Linux
  - A guide on how-to get a matching version of Boost
- More Space Mice from 3DConnexion are now supported.
- `develop` is now the default branch for CosmoScout VR and its plugins.

#### Bug Fixes

- An issue has been fixed which leads to an instant zoom-to-surface effect when CosmoScout VR runs at low frame rates and the mouse wheel is scrolled quickly.
- The Sun's position did not change at dates before 2000-01-01.
- The axis formatting in the path tool did not show the fractional part of decimal numbers.

## [v1.1.1](https://github.com/cosmoscout/cosmoscout-vr/releases)

**Release Date:** 2019-09-20

#### Bug Fixes

- Fixed a regression which messed up the display of world space user interfaces

## [v1.1.0](https://github.com/cosmoscout/cosmoscout-vr/releases)

**Release Date:** 2019-09-11

#### New Features

- If built from the git source tree, the current branch and commit hash is shown on the loading screen.
- If there are errors in the scene configuration file, detailed error information is now printed to the console.
- Selection management in the user interface has been improved significantly:
  When the left mouse button is pressed over an item, this item will receive input events until the mouse button is released regardless of the mouse position on the screen.
- The user interface now uses bootstrap instead of materializecss. This makes the code easier to maintain and more future proof.
- Scene and ViSTA configuration files can now be passed as arguments to the Windows start script.
- The make\_\* scripts now support passing arguments to CMake.
- The application can now be built with Visual Studio 2019.

#### Other Enhancements

- The software has been made citable by registering a DOI on zenodo.org.
- The WMS configuration of `csp-lod-bodies` is now directly in the scene settings.
- This changelog has been created.
- Release management using Github Milestones has been set up.
- A Code of Conduct has been created.
- A guide on where to submit issues has been created.
- Issue templates have been added.
- Some documentation regarding ViSTA configuration has been added.
- Line endings in the repository are now handled properly by git.
- Most shaders now require only GLSL `#version 330`, only a few related to physically based rendering require up to `#version 450`.
- No shaders require `compatibility` mode anymore.
- The external submodules use absolute URLs now. Hence it is now possible to mirror the repository to other services (such as gitlab.com).

#### Bug Fixes

- On some systems, the boost system library was not installed correctly.
- Several typos in the documentation have been fixed.

## [v1.0.0](https://github.com/cosmoscout/cosmoscout-vr/releases)

**Release Date:** 2019-08-30

- Initial publication under the MIT license on Github.

<p align="center"><img src ="img/hr.svg"/></p>
<p align="center">
  <a href="code_of_conduct.md">&lsaquo; Code of Conduct</a>
  <img src ="img/nav-vspace.svg"/>
  <a href="README.md">&#8962; Help Index</a>
  <img src ="img/nav-vspace.svg"/>
  <a href="migration.md">Migration Guide &rsaquo;</a>
</p><|MERGE_RESOLUTION|>--- conflicted
+++ resolved
@@ -15,17 +15,12 @@
 
 #### Other Changes
 
-<<<<<<< HEAD
-* It is now possible to use the vista debug text rendering again.
-* New callback `CosmoScout.callbacks.input.reloadDFNs()` to hot reload DFN xml files.
-* Replaced the custom make.sh and make.bat build scripts with [CMake-Presets version 3](https://cmake.org/cmake/help/v3.22/manual/cmake-presets.7.html).
-  * The documentation on building CosmoScout VR were rewritten to reflect these changes.
-  * The documentation on IDE support was updated to reflect these changes.
-=======
-- The preprocessing of the Bruneton atmosphere model has been refactored to a standalone tool. This tool can now be used to generate the necessary data offline and thus improves the start-up time of CosmoScout VR significantly.
 - It is now possible to use the vista debug text rendering again.
 - New callback `CosmoScout.callbacks.input.reloadDFNs()` to hot reload DFN xml files.
->>>>>>> 04e625fe
+- The preprocessing of the Bruneton atmosphere model has been refactored to a standalone tool. This tool can now be used to generate the necessary data offline and thus improves the start-up time of CosmoScout VR significantly.
+- Replaced the custom make.sh and make.bat build scripts with [CMake-Presets version 3](https://cmake.org/cmake/help/v3.22/manual/cmake-presets.7.html).
+  - The documentation on building CosmoScout VR were rewritten to reflect these changes.
+  - The documentation on IDE support was updated to reflect these changes.
 
 #### Bug Fixes
 
