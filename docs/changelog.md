<!--
SPDX-FileCopyrightText: German Aerospace Center (DLR) <cosmoscout@dlr.de>
SPDX-License-Identifier: CC-BY-4.0
 -->

<p align="center"> 
  <img src ="img/banner-phobos.jpg" />
</p>

# Changelog of CosmoScout VR

## [unreleased]

**Release Date:** TBD

#### Other Changes

<<<<<<< HEAD
- The simulation time can now be adjusted in a continuous manner using the slider below the timeline.
=======
- The depth-write for trajectory lines has been disabled. This improves their rendering on many GPUs. They are now not always correctly composited with transparent objects, but this will produce only minor artifacts in most cases.
>>>>>>> d8114973
- It is now possible to use the vista debug text rendering again.
- New callback `CosmoScout.callbacks.input.reloadDFNs()` to hot reload DFN xml files.
- The preprocessing of the Bruneton atmosphere model has been refactored to a standalone tool. This tool can now be used to generate the necessary data offline and thus improves the start-up time of CosmoScout VR significantly.
- Replaced the custom make.sh and make.bat build scripts with [CMake-Presets version 3](https://cmake.org/cmake/help/v3.22/manual/cmake-presets.7.html).
  - The documentation on building CosmoScout VR were rewritten to reflect these changes.
  - The documentation on IDE support was updated to reflect these changes.

#### Bug Fixes

- Fixed invalid terrain height of LoD bodies after reloading of the scene settings.
- Fixed a bug which caused red rings in the clouds deep in the shadow-side of a planet.
- Fixed a bug that prevented the autocomplete to work in the js console.
- Fixed harsh eclipse shadows on bodies which are very small when compared to the body casting the shadow.

## [v1.9.0](https://github.com/cosmoscout/cosmoscout-vr/releases)

**Release Date:** 2024-01-30

#### New Features

- The `Bruneton` atmospheric model of [`csp-atmospheres`](../plugins/csp-atmospheres/) has been generalized by loading phase functions, extinction coefficients, and particle density distributions from [CSV files](../plugins/csp-atmospheres/data/csp-atmospheres/).
  This allows us to simulate arbitrary particle types.
  In particular, we can now use Mie Theory to [pre-compute the scattering behaviour](../plugins/csp-atmospheres/preprocessor/) of a wide variety of particle types, including for instance Martian dust.
  This generalized atmospheric model is now used per default for Mars and Earth.

#### Other Changes

- The default minimum auto exposure has been slightly reduced in order to avoid excessive over-exposure when looking at the Sun in HDR mode.

#### Bug Fixes

- Fixed initial level-of-detail value used by planets of `csp-lod-bodies` if `autoLod` was disabled in the settings.

## [v1.8.0](https://github.com/cosmoscout/cosmoscout-vr/releases)

**Release Date:** 2023-12-20

#### New Features

- The `csp-timings` plugin now also shows the number of generated samples and primitives in the user interface.
- The `csp-timings` plugin now shows the timings in the world-space gui-area per default. The old behavior can be restored with `"useLocalGui": true` in the plugin's settings.
- A new "Ambient Occlusion" slider in the user interface can be used to control the amount of slope shading on the terrain.
- The water surface shader of `csp-atmospheres` has been improved significantly. It now reflects the sky and features some beautiful waves. The waves can be disabled as they are quite demanding in terms of GPU power. Both, the reflections and the waves are not physically based in any way; they are mostly intended for presentation purposes.
- Bodies in `csp-simple-bodies` can now be shaded by a ring.
- Add support for game controllers using the SDL2 library. A guide for configuring and supported features can be found in the [corresponding vista driver](https://github.com/cosmoscout/vista/blob/main/VistaCoreLibs/VistaDeviceDrivers/VistaSDL2ControllerDriver/README.md).

#### Refactoring

- The `csp-lod-bodies` plugin has received some major refactoring. Here are the main changes:
  - The terrain tiles are not stitched together anymore, instead, skirt polygons are drawn around the tiles to hide any seams.
  - The resolution of the tile's elevation and image data are now configurable (via the new `tileResolutionDEM` and `tileResolutionIMG` settings keys).
  - The image channel now uses RGBA instead of RGB internally in order to improve graphics performance thanks to proper four-byte alignment.
  - The number of maximum tile uploads to the GPU has been reduced from 20 to 5 per channel in order to reduce performance drops during tile loading.
  - It is not required anymore to set the `format` of the terrain data sources anymore.
  - There's a new `autoLodRange` option for setting the LoD-Factor range which is used if auto-lod is enabled.
- The `csp-atmospheres` plugin received a major refactoring. Here are the main changes:
  - It is now possible to add alternative atmospheric models to CosmoScout VR. As an example, the [excellent scattering model by Eric Bruneton](https://github.com/ebruneton/precomputed_atmospheric_scattering) has been included.
  - The attributes `enableWater`, `waterLevel`, `enableClouds`, and `cloudAltitude` are now stored per planet. Enabling water on Earth will not flood Mars anymore.
  - `waterLevel` and `cloudAltitude` are now given in meters, not relative to the atmosphere height anymore.
  - `cloudAltitude` can now be configured at runtime in the user interface.
  - In non-HDR mode, the atmosphere now performs filmic tonemapping which results in much less over-exposure around the Sun during sunset or sunrise.
  - The shaders are now loaded from files and not compiled into the binary.
  - No support for light shafts anymore. While not impossible, it would be pretty difficult to implement this properly with Eric Bruneton's model given that we use cascaded shadow maps. Furthermore, this feature used to have a terrible performance anyways.
  - No graphical tests of the atmosphere anymore. With the new architecture, it's not possible anymore to render an atmosphere without CosmoScout's core classes.
- Replaced the freeglut library with SDL2:
  - The window is now created and managed with the SDL2 library
  - All OpenGL setup is now being done using SDL2 calls.
  - Keyboard input is now managed with SDL2, which improves support for special characters.
  - Mouse input is now managed via SDL2.
  - Game controllers are now supported with SDL2.

#### Other Changes

- A couple of changes and fixes were added in order to support much higher resolution map data:
  - Increased maximum HEALPix depth from 20 to 30. This reduces our minimum tile size from about 13 m to 13 mm.
  - Improved the scene scaling of the default configuration to allow for a smoother navigation close to the surface.
  - Fixed an issue which led to an accumulated error in the rotation quaternion of the observer.
  - Fixed an issue which caused precision issues for very small movements of the click-and-drag navigation.
  - The world-space depth reconstruction in the atmosphere shader now operates relative to the camera, resulting in a much higher precision if the user is close to the surface. This will allow us to create a very dense media, for example for under-water scenes.
- In order to improve the rendering performance, the stars of `csp-stars` are not drawn anymore if the observer is on the day-side of a planet with an atmosphere.
- The default exposure and glare values as well as the glare-slider mapping have been tweaked for a better appearance of the atmospheres in HDR mode.
- The default star rendering mode has been changed to `eSmoothDisc`
- When saving the scene with `CosmoScout.callbacks.core.save(...)`, optional properties of the celestial objects are not written anymore. This also fixes a warning about the Barycenter having no radii.

#### Bug Fixes

- The user interface now avoids rerenders of components that did not change. This lead to the whole UI rerendering most of the time.
- There were some scenarios where corrupt tiff files in the map-cache directory weren't removed. Appropriate error handling has been added.
- Fixed loading of the LoD-factor of `csp-lod-bodies` from the settings files.
- Fixed an issue which caused the sunlight direction not to be updated after reloading a scene.

## [v1.7.0](https://github.com/cosmoscout/cosmoscout-vr/releases)

**Release Date:** 2022-12-13

#### New Features

- To allow shared code for plugins, without requiring it to be in the core libraries we introduced a new concept called plugin libraries. They are prefixed `csl` and sit beside the traditional plugins in the `plugins` folder.
- A new powershell script to create plugin libraries has been added: `tools/New-PluginLibrary.ps1`.
- **New Plugin Library: `csl-node-editor`.** With this library, plugins can provide an interface to create complex data flow graph. The node editor interface is made available via a web server. Hence the node graph can be modified either within CosmoScout VR or on an external device.
- **New Plugin: `csp-demo-node-editor`.** An example on how to use the `csl-node-editor` plugin library for creating data flow graphs within CosmoScout VR.

#### Other Changes

- The branching scheme has been simplified. Instead of `master` and `develop`, there is now only a single `main` branch.

#### Refactoring

- The `tools` were moved from `cs-core` to a new plugin library called `csl-tools`. `csp-measurement-tools` are now making use of this new plugin library.

#### Bug Fixes

- The depth images which can be captured with `csp-web-api` are now in meters again.

## [v1.6.0](https://github.com/cosmoscout/cosmoscout-vr/releases)

**Release Date:** 2022-10-14

#### New Features

- Celestial bodies can now cast eclipse shadows onto other objects. This is now used by `csp-lod-bodies`, `csp-simple-bodies`, `csp-rings` as well as by `csp-atmospheres`. For now, this is computed by approximating the involved bodies as spheres as well as ignoring atmospheric effects.
- The height and slope maps used by `csp-lod-bodies` now support an alpha channel. This way, planets can be made selectively translucent.
- New default bodies are now available as `csp-simple-bodies`:
  - Mars moons Phobos and Deimos
  - Dwarf planets Ceres and Vesta
  - Jupiter moons Io, Enceladus, Ganymede and Callisto
  - Saturn moons Mimas, Tethys, Dione, Rhea, Titan and Iapetus
  - Uranus moons Miranda, Ariel, Umbriel, Titania and Oberon
  - Neptune's moon Triton
  - The dwarf planet Pluto and his moon companion Charon

#### Other Changes

- CosmoScout VR now follows the [REUSE Specification](https://reuse.software/spec).
- CosmoScout VR now uses a reverse infinite projection for 3D rendering. This removes the far clipping plane and increases the depth precision for the entire scene signifcantly.
- Removed the obsolete "Mix with RGB" option for height or slope coloring of the LOD-Bodies.
- Lighting is now enabled by default
- It is now possible to have simple body textures, that have the prime meridian at the edge.
- Rings now have a lit and an unlit side.
- `CelestialObject`s now have four new properties:
  - `bodyCullingRadius`: This can be used to determine the visiblity of an object. If the object is too far away to be seen, plugins may want to skip updating or drawing attached things.
  - `orbitCullingRadius`:This can be used to determine the visiblity of an object's trajectory. If the object is really far away, plugins may want to skip updating or drawing attached things (like trajectories or anchor labels).
  - `trackable`: If set to `false`, the observer will not automatically follow this object.
  - `collidable`: If set to `false`, the observer can travel through the object.
- The mouse navigation has been made a bit smoother. This makes it possible to update the scene scale only once each frame. Before, it had to be updated multiple times each frame which introduced a significant CPU overhead during rapid movements.
- All plugins now save their configuration before being unloaded. This makes it possible that plugins keep their current state when being reloaded at run-time.
- Test source files are now only compiled into the executable and into the libraries if `COSMOSCOUT_UNIT_TESTS` is set to `true`.
- It's now possible to reload the `csp-satellites` plugin at run-time.
- Anchor Labels are now shown for each configured object per default. A blacklist has been added to the plugin configuration to remove labels selectively.
- Anchor Labels now show the name of the configured object rather than the SPICE center name.
- The maximum size of Anchor Labels has been increased to prevent line breaking for longer object names.
- Anchor Labels now use the new `orbitCullingRadius` of the object for deciding whether they should be shown or not.

#### Refactoring

- The `Settings` class now has a map of immutable `CelestialObject`s which are instantiated when CosmoScout is started. Before it used to have a list of anchor configurations which could be used to initialize `CelestialObject`s.
- The observer-relative transformation of each `CelestialObject` is updated once each frame by the `SolarSystem`.
- All classes which previously derived from `CelestialAnchor`, `CelestialObject`, or `CelestialBody` now get the observer-relative transformation from the `CelestialObject`s in the `Settings`.
- Classes which previously derived from `CelestialBody` now have to derive from the new class `CelestialSurface`. A `CelestialSurface` can then be assigned to a `CelestialObject`.
- `CelestialAnchorNode`s do not exist anymore. Classes which used to use these, now have to use a `VistaTransformNode` instead and update its transformation once each frame with the observer-relative transformation from the respective `CelestialObject`.
- Much per-frame logic used to be executed in overrides of `CelestialObject::update()`. This method does not exist any more; plugins now need to update their objects manually.
- Some common code has been moved from the measurement tools to the base classes `cs::core::tools::Tool` and `cs::core::tools::Mark`. This simplifies some code in the measurement tools.
- The interface of the `GuiManager` has been streamlined. Before, HTML templates could be added via `addHtmlToGui()` but had to be removed with an explicit JavaScript call. The same was true for adding and removing stylesheets. Here are all the corresponding changes:
  - `addScriptToGui()` has been removed. It was never used and is actually identical to `getGui()->executeJavascript()`
  - `addScriptToGuiFromJS()` has been renamed to `executeJavascriptFile` as this describes more clearly what the method actually does.
  - `addHtmlToGui()` has been renamed to `addTemplate()`, as this is what the method actually does.
  - A corresponding `removeTemplate()` has been added.
  - `addCssToGui()` has been renamed to `addCSS()`.
  - A corresponding `removeCSS()` has been added.

#### Bug Fixes

- Back-face culling of LOD-Bodies does now work properly.
- Fixed black LOD-Bodies if no image channel is selected initially.
- The `csp-wms-overlays` plugin now correctly uses jpeg instead of png, if an opaque layer is selected and jpeg is available.
- Fixed a warning which was printed if an GLTF model did not explicitly specify texture filtering parameters.

## [v1.5.0](https://github.com/cosmoscout/cosmoscout-vr/releases)

**Release Date:** 2022-02-25

#### New Features

- **New Plugin**: `csp-vr-accessibility` has been added, which can draw a stable floor grid and / or a field-of-view limiting vignette. Both features are designed to mitigate cyber sickness.
- **Physically-Based Rendering of Celestial Bodies**: The celestial bodies rendered with the `csp-lod-bodies` plugin can now be shaded with either a Lambert, an Oren-Nayer, or a Hapke BRDF.

#### Other Enhancements

- **Configurable Tone-Mapping**: The tone-mapping operator of the HDR-rendering path can now be chosen.
- Added a `CITATION.cff` to the project to make citing the project easier.
- Most external dependencies have been updated to the latest versions.
- The CI jobs on GitHub now run Ubuntu 20.04 (previously 18.04).

#### Bug Fixes

- The current animation time speed is now saved and loaded from configuration files.
- The download links for the SPICE kernel files have been updated.

## [v1.4.0](https://github.com/cosmoscout/cosmoscout-vr/releases)

**Release Date:** 2021-03-30

#### New Features

- **New plugin**: `csp-wms-overlays` has been added, which allows overlaying time dependent map data from Web-Map-Services (WMS) over bodies rendered by other plugins.
- In HDR-mode, the glaring can now be computed in a perspective-correct manner. While this is computationally more expensive, it increases immersion with large fields of view.

#### Other Enhancements

- The `csp-timings` has been rewritten and allows now for much more fine-grained timing analysis. (See [#230](https://github.com/cosmoscout/cosmoscout-vr/pull/230) and [#240](https://github.com/cosmoscout/cosmoscout-vr/pull/240)).
- A new star rendering method has been added, which scales the rendered discs based on the star's magnitude. This makes the star figures more easy to spot when HDR rendering is disabled.
- The billboard rendering method of stars has been improved by using an updated star texture.
- Documentation on [how-to setup a map server on WSL](https://github.com/cosmoscout/cosmoscout-vr/tree/main/plugins/csp-lod-bodies) for `csp-lod-bodies` has been written.
- Performance has been slightly improved by removing redundant uniform location queries from the render loop.

#### Bug Fixes

- Fixed rotation values of six-dof bookmarks.
- In HDR-mode, the surface shading of simple bodies and lod-bodies is now energy conserving.
- In HDR-mode, the luminance of the Sun is now computed correctly.

## [v1.3.0](https://github.com/cosmoscout/cosmoscout-vr/releases)

**Release Date:** 2020-11-24

The settings format has changed slightly in version 1.3.0, see the [Migration Guide](migration.md) for details.

#### New Features

- **New plugin**: `csp-web-api` has been added, which allows remote controlling a running instance of CosmoScout VR. It can also be used to capture screenshots over an http API.
- **New plugin**: `csp-recorder` has been added, which allows basic recording of high-quality videos.
- **New plugin**: `csp-minimap` has been added. This tiny plugin can be used to show a 2D-Map of the observer's current position on a planet.
- **New plugin**: `csp-custom-web-ui` has been added. This plugin allows to add any web content to the user interface or to the 3D scene.
- An **interactive JavaScript** console has been added to the user interface. It features auto-completion, a command history and can be used control CosmoScout VR with scripts.
- An experimental feature has been added which allows **saving and restoring the current scene**. For now, this is only available in the interactive JavaScript console.
  - Use `CosmoScout.callbacks.core.save("test.json")` to save the current scene.
  - Use `CosmoScout.callbacks.core.load("test.json")` to restore the previously saved scene at any later point in time.
- A **bookmark system** has been added. You can now create bookmarks in time and space. They will be visualized both on the timeline and by `csp-fly-to-locations`.
  - The location of a bookmark is defined by a SPICE anchor, an optional cartesian position and an optional rotation.
  - The time of a bookmark has an optional end parameter which makes the bookmark describe a time span rather a time point.
  - Location and time are both optional, but omitting both results in a pretty useless bookmark.
- Optional **High Dynamic Range Rendering** (HDR) which uses true luminance values has been added. This can be toggled at runtime.
- You can now **modify the field of view** by choosing a sensor size and a focal length.
- [spdlog](https://github.com/gabime/spdlog) is now our **new logging library**. The logger will print colourful messages to the console and store it's messages in a file called `cosmoscout.log`.
- A new javascript API has been added which can be used to perform **forward and reverse geocoding**. This is used by `csp-measurement-tools` to show address information and by a new search bar below the timeline. The geo-coding for Earth uses OpenStreetMap, all other planets use CSV files obtained from https://planetarynames.wr.usgs.gov/AdvancedSearch. The search bar beneath the timeline which supports queries like
  - "berlin" Fly to something called like "Berlin" on the current planet.
  - "venus:" Fly to Venus
  - "mars:olymps mns" Fly to something called like "olymps mns" on Mars.
- The ability to **zoom WebViews** has been added.
  - This is used to increase the DPI of the measurement tools.
  - Also, a slider has been added to the Graphics Settings to adjust the **overall scale of the main user interface**. This is an initial step to properly support high resolution screens. On a 4k-15"-Laptop-Screen you can now simply set the Main UI Scale to 2.0.
- The possibility to specify a **fixed sun direction** has been added. This can be used to create artificial lighting conditions.

#### Other Enhancements

- Significantly improved star rendering. Several rendering modes are implemented and can be toggled at runtime.
- The plugins `csp-atmospheres`, `csp-sharad`, `csp-measurement-tools`, `csp-simple-bodies` and `csp-lod-bodies` now use **true three-axes ellipsoids** for rendering. Before they used to perform math on spheres.
- All default **plugins are now part of the source tree** and no individual submodules anymore. This simplifies the software development cycle significantly.
- **Plugins can now be reloaded at run time**. This allows faster development cycles as code modifications can be injected while CosmoScout VR is running.
- Data which is downloaded at application start-up is now stored im temporary \*.part files until the download finished. **This prevents corrupt files in case the download fails**.
- The selection handling of CosmoScout VR has been refactored. It's now possible to insert text into text boxes even if the mouse is not hovering it.
- GuiItems can now ignore scroll events.
- **Draggable windows**: Some CSS classes and some JavaScript code have been added to allow the creation of draggable windows in the main user interface. This is used for the calendar.
- JavaScript callbacks can now take **optional arguments** (specified as `std::optional`)
- **More intuitive signature for multi-handle slider callbacks**. Rather than a value + the ID of the changed handle they now simple get all slider handle values.
- Updated vis-timeline.js to the latest stable version. This increased timeline rendering performance quite significantly.
- Documentation on [how-to setup a map server](https://github.com/cosmoscout/cosmoscout-vr/tree/main/plugins/csp-lod-bodies) for `csp-lod-bodies` has been written.
- `csp-lod-bodies` can now show tile bounding boxes for debugging purposes.
- Styling of UI elements has received a make-over.
- On Linux, CosmoScout VR's **window has now an icon** and a name. These are required to properly represent the window in the taskbar, the Alt-Tab application switcher and in other places.
- The **date display** in the center of the screen now **shows UTC** in the less German-looking YYYY-MM-DD HH:MM:SS.
- It's now possible to zoom on the timeline even if time is playing.
- Vertex position and normal calculation for `csp-lod-bodies` have been improved slightly.
- Vista and OpenSG are now built with **precompiled headers and unity builds** improving the build time significantly.
- Vista's **HTC Vive Driver** has been updated to work with the latest SteamVR.
- The **Optitrack** device driver of Vista works now with the latest version of NatNet SDK.
- CosmoScout VR is now build with MSVC, Clang and GCC with **all warnings enabled** and any warnings are treated as errors.

#### Bug Fixes

- On Windows, the mouse pointer now shows a hand symbol when hovering a hyperlink (and no question mark anymore).
- We actually mixed local timezones and UTC in our code. Now the cs::utils::convert::time namespace makes sure that we always stay in UTC.
- The conversion from boost::posix_time::ptime to BDT of SPICE was wrong - we did not include leap seconds! Therefore the simulation time and visualized time were off by a few minutes.
- Allow multiples calls to CelestialObserver::moveTo per frame: Even if the animation time was set to zero, it took one frame to update the observer's position and rotation. Hence multiple calls to CelestialObserver::moveTo would "overwrite" each other.
- Multisampling now works in HDR-Mode as well.
- SPICE frames are now updated before the plugins. This resolves some issues where plugin code would use object's position from the last frame.
- Moving the timeline will properly restore the playback speed once the drag operation is finished.
- Correct matrices for shadow frustum culling are now used. This results in less shadow-popping artifacts.

## [v1.2.0](https://github.com/cosmoscout/cosmoscout-vr/releases)

**Release Date:** 2020-02-11

#### New Features

- A **timeline** has been added to the user interface. This allows for quick temporal navigation and adjustments of the simulation time speed.
- The loading screen now shows an **animated progress bar**. Also, the loading screen now has a fade-out effect.
- Asset files (including SPICE kernels) can now be **downloaded at startup**. The files to download are specified in the scene configuration file. The download progress is shown on loading screen.
- Support for **Unit Tests** has been added. This also adds support for **_graphical_ tests**. These tests require an OpenGL context and will open a window; oftentimes they capture a screenshot and compare the result to a reference image. In order to make this possible even if there is no graphics card or display attached, they require [Xvfb](https://en.wikipedia.org/wiki/Xvfb) and [imagemagick](https://imagemagick.org/index.php).
- **Github Actions** is now used instead of Travis for continuous integration of CosmoScout VR. These features are configured:
  - **Binary builds** of CosmoScout VR for Linux and Windows whenever a tag is pushed.
  - Clang-Format: For each and every push event, a job is executed which checks whether the code base obeys our clang-format rules.
  - For pull requests only, a job is run which analyses the amount of comments in the source tree. This test will pass if the percentage of comments did not decrease.
  - CosmoScout VR and all of its dependencies are compiled and tests are run. As this job takes quite some time, it is only executed for the events below:
    - For each push to `master` or `develop` if the commit message does not contain `[no-ci]`.
    - For each push to any branch if commit message contains `[run-ci]`.
    - For pull requests.

#### Other Enhancements

- The user interface code of CosmoScout VR has been **vastly restructured**. Most importantly, the main user interface now consists of **one HTML page only**. This simplifies development of plugins which have to modify the UI. Furthermore, the API between C++ and JavaScript is now much cleaner. Other UI related changes include:
  - The middle mouse button and double click events are now supported for UI elements.
  - Chromium Embedded Framework has been upgrade to version 79.
- Other parts of the code base have been refactored, leading to
  - a **clean shutdown** - no more crashes on windows when the CosmoScout VR window is closed and
  - several **performance improvements**.
- An icon has been assigned to the CosmoScout VR executable on Windows.
- An icon has been assigned to the CosmoScout VR window on Windows.
- The high performance GPU is now automatically selected on Windows.
- A notification is now shown when travelling to a location.
- A lot of **documentation** has been added:
  - Explanation of CosmoScout VR's coordinate systems.
  - Guides on how to setup various IDEs for CosmoScout VR development.
  - A list of required software packages for Linux
  - A guide on how-to get a matching version of Boost
- More Space Mice from 3DConnexion are now supported.
- `develop` is now the default branch for CosmoScout VR and its plugins.

#### Bug Fixes

- An issue has been fixed which leads to an instant zoom-to-surface effect when CosmoScout VR runs at low frame rates and the mouse wheel is scrolled quickly.
- The Sun's position did not change at dates before 2000-01-01.
- The axis formatting in the path tool did not show the fractional part of decimal numbers.

## [v1.1.1](https://github.com/cosmoscout/cosmoscout-vr/releases)

**Release Date:** 2019-09-20

#### Bug Fixes

- Fixed a regression which messed up the display of world space user interfaces

## [v1.1.0](https://github.com/cosmoscout/cosmoscout-vr/releases)

**Release Date:** 2019-09-11

#### New Features

- If built from the git source tree, the current branch and commit hash is shown on the loading screen.
- If there are errors in the scene configuration file, detailed error information is now printed to the console.
- Selection management in the user interface has been improved significantly:
  When the left mouse button is pressed over an item, this item will receive input events until the mouse button is released regardless of the mouse position on the screen.
- The user interface now uses bootstrap instead of materializecss. This makes the code easier to maintain and more future proof.
- Scene and ViSTA configuration files can now be passed as arguments to the Windows start script.
- The make\_\* scripts now support passing arguments to CMake.
- The application can now be built with Visual Studio 2019.

#### Other Enhancements

- The software has been made citable by registering a DOI on zenodo.org.
- The WMS configuration of `csp-lod-bodies` is now directly in the scene settings.
- This changelog has been created.
- Release management using Github Milestones has been set up.
- A Code of Conduct has been created.
- A guide on where to submit issues has been created.
- Issue templates have been added.
- Some documentation regarding ViSTA configuration has been added.
- Line endings in the repository are now handled properly by git.
- Most shaders now require only GLSL `#version 330`, only a few related to physically based rendering require up to `#version 450`.
- No shaders require `compatibility` mode anymore.
- The external submodules use absolute URLs now. Hence it is now possible to mirror the repository to other services (such as gitlab.com).

#### Bug Fixes

- On some systems, the boost system library was not installed correctly.
- Several typos in the documentation have been fixed.

## [v1.0.0](https://github.com/cosmoscout/cosmoscout-vr/releases)

**Release Date:** 2019-08-30

- Initial publication under the MIT license on Github.

<p align="center"><img src ="img/hr.svg"/></p>
<p align="center">
  <a href="code_of_conduct.md">&lsaquo; Code of Conduct</a>
  <img src ="img/nav-vspace.svg"/>
  <a href="README.md">&#8962; Help Index</a>
  <img src ="img/nav-vspace.svg"/>
  <a href="migration.md">Migration Guide &rsaquo;</a>
</p><|MERGE_RESOLUTION|>--- conflicted
+++ resolved
@@ -15,11 +15,8 @@
 
 #### Other Changes
 
-<<<<<<< HEAD
 - The simulation time can now be adjusted in a continuous manner using the slider below the timeline.
-=======
 - The depth-write for trajectory lines has been disabled. This improves their rendering on many GPUs. They are now not always correctly composited with transparent objects, but this will produce only minor artifacts in most cases.
->>>>>>> d8114973
 - It is now possible to use the vista debug text rendering again.
 - New callback `CosmoScout.callbacks.input.reloadDFNs()` to hot reload DFN xml files.
 - The preprocessing of the Bruneton atmosphere model has been refactored to a standalone tool. This tool can now be used to generate the necessary data offline and thus improves the start-up time of CosmoScout VR significantly.
