/* global IApi, CosmoScout */

// This transfer function editor is heavily based on the tf-editor component
// (https://github.com/VolumeRC/tf-editor). The code was modified to be usable without using web
// components.
// Copyright(c) 2016 Vicomtech - IK4.All rights reserved.This code may only be used
// under the Apache License 2.0 found at http://volumerc.github.io/tf-editor/LICENSE.txt
// The complete set of attributions may be found at http://volumerc.github.io/tf-editor/NOTICE

/**
 * Class for managing a transfer function editor.
 */
class TransferFunctionEditor {
  /**
   * Constructs a transfer function editor on the given element.
   * Options can be passed in one object as the fourth parameter.
   * Available options:
   *  Width:           The width of the editor in pixels
   *  Height:          The height of the editor in pixels
   *  FitToData:       Whether the min and max x values should be determined by the data
   *  NumberTicks:     Number of ticks on x and y axis
   *  DefaultFunction: Will try to load this transfer function after initialization
   *
   * @param id {number} ID of the editor
   * @param element {HTMLElement} Root element of the editor
   * @param callback {(s: string) => void} Callback that should be called on changes in the editor
   * @param options {{width: number, height: number, fitToData: bool, numberTicks: number,
   *     defaultFunction: string}} Options for the editor
   */
  constructor(id, element, callback, {
    width           = 400,
    height          = 150,
    fitToData       = false,
    numberTicks     = 5,
    numberBins      = 100,
    defaultFunction = ""
  } = {}) {
    this.id       = id;
    this.element  = element;
    this.callback = callback;
    this.options  = {
      width: width,
      height: height,
      fitToData: fitToData,
      numberTicks: numberTicks,
      numberBins: numberBins
    };
    this._data = [];

    this._initialized = false;
    this._createElements();
    this._initializeElements();
    this._drawChart();
    this._initialized = true;

    if (defaultFunction != "") {
      CosmoScout.callbacks.transferFunctionEditor.importTransferFunction(defaultFunction, this.id);
    }
  }

  /**
   * Sets the data for the visualization that is controlled by this editor.
   * This updates the values on the x axis if fitToData is set in the options.
   *
   * @param data {number[]} Array of scalar values
   */
  setData(data, resetSliderHandles = true, extents = undefined) {
    if (!Array.isArray(data)) {
      data = JSON.parse(data);
    }
    this._initialized = false;
    if (extents) {
      this._setExtents(extents);
    } else {
      this._setExtents(data);
    }
    this._updateScales(resetSliderHandles);
    this._data = this._bins(data).map((b) => {
      return {x0: b.x0, x1: b.x1, count: b.length};
    });
    this._updateAxis();
    if (resetSliderHandles) {
      this._updateControlPoints(this._controlPoints);
    }
    this._initialized = true;
    this._redraw();
    this._redrawHistogram();
  }

  addData(data, resetSliderHandles = true) {
    if (!this._data || this._data.length <= 0) {
      this.setData(data, resetSliderHandles);
      return;
    }
    if (!Array.isArray(data)) {
      data = JSON.parse(data);
    }
    this._initialized = false;
    this._updateScales(resetSliderHandles);
    const newData = this._bins(data);
    for (let i = 0; i < newData.length; i++) {
      if (this._data[i]) {
        this._data[i].count += newData[i].length;
      } else {
        this._data[i] = {x0: newData[i].x0, x1: newData[i].x1, count: newData[i].length};
      }
    }
    this._updateAxis();
    if (resetSliderHandles) {
      this._updateControlPoints(this._controlPoints);
    }
    this._initialized = true;
    this._redraw();
    this._redrawHistogram();
  }

  clearData(resetSliderHandles = true) {
    this.setData([], resetSliderHandles);
  }

  _setExtents(data) {
    if (this.options.fitToData && data && data.length > 0) {
      this._dataExtent = d3.extent(data);
      if (this._dataExtent[0] == this._dataExtent[1]) {
        this._dataExtent[1] += 1;
      }
      return;
    }
    this._dataExtent = [0, 100];
  }

  _createXRangeSlider(range, resetHandles) {
    let start = range;
    if (this._xRangeSlider.noUiSlider !== undefined) {
      if (!resetHandles) {
        start = this._xRangeSlider.noUiSlider.get();
      }
      this._xRangeSlider.noUiSlider.destroy();
    }
<<<<<<< HEAD
    noUiSlider.create(this._xRangeSlider, {
      range: {"min": range[0], "max": range[1]},
      start: start,
      margin: (range[1] - range[0]) / 100
    });
=======

    let margin = 1
    if (Math.abs(Math.abs(range[0]) - Math.abs(range[1])) <= 1) {
      margin = 0.1
    }

    noUiSlider.create(this._xRangeSlider,
        {range: {"min": range[0], "max": range[1]}, start: start, margin: margin});
>>>>>>> 9be33eb0
    this._xRangeSlider.noUiSlider.on("update", (values, handle, unencoded) => {
      this._xScale.domain([unencoded[0], unencoded[1]]);
      if (this._initialized) {
        this._updateAxis();
        this._redraw();
        this._redrawHistogram();
      }
    });
  }

  _createElements() {
    // Range sliders
    this._xRangeSlider =
        this.element.querySelector("#transferFunctionEditor\\.xRangeSlider-" + this.id);
    this._yRangeSlider =
        this.element.querySelector("#transferFunctionEditor\\.yRangeSlider-" + this.id);

    // Axis scales
    this._xScale   = d3.scaleLinear();
    this._yScale   = d3.scaleLinear();
    this._binScale = d3.scaleLog();

    // Area for the opacity map representation
    this._area = d3.area();

    // Create histogram object
    this._bins = d3.histogram();

    // Keep track of control points interaction
    this._dragged    = null;
    this._selected   = null;
    this._last_color = 'green';

    this._controlPoints = [];

    // Custom margins
    this._margin = {top: 10, right: 20, bottom: 25, left: 40};

    // Access the svg dom element
    this._svg = d3.select(this.element)
                    .select("#transferFunctionEditor\\.graph-" + this.id)
                    .attr("width", this.options.width)
                    .attr("height", this.options.height);
    this._width  = +this._svg.attr("width") - this._margin.left - this._margin.right;
    this._height = +this._svg.attr("height") - this._margin.top - this._margin.bottom;
  }

  _initializeElements() {
    this._createXRangeSlider([0, 100], true);
    noUiSlider.create(
        this._yRangeSlider, {range: {"min": 0, "max": 1}, start: [0, 1], margin: 0.01});
    this._yRangeSlider.noUiSlider.on("update", (values, handle, unencoded) => {
      this._yScale.domain([unencoded[0], unencoded[1]]);
      if (this._initialized) {
        this._updateAxis();
        this._redraw();
      }
    });

    const pickerDiv =
        this.element.querySelector("#transferFunctionEditor\\.colorPicker-" + this.id);
    pickerDiv.picker = new CP(pickerDiv);
    pickerDiv.picker.self.classList.add('no-alpha');
    pickerDiv.picker.on('change', (r, g, b, a) => {
      const color                = CP.HEX([r, g, b, 1]);
      pickerDiv.style.background = color;
      pickerDiv.value            = color;
    });

    pickerDiv.oninput = (e) => {
      const color = CP.HEX(e.target.value);
      pickerDiv.picker.set(color[0], color[1], color[2], 1);
      pickerDiv.style.background = CP.HEX([color[0], color[1], color[2], 1]);
    };

    this._setExtents(this._data);

    this._xScale.rangeRound([0, this._width]).domain(this._dataExtent);
    this._yScale.domain([0, 1]).range([this._height, 0]);
    this._binScale.domain([1, 10]).range([this._height, 0]).base(2).clamp([0, this._height]);
    this._bins.domain(this._dataExtent).thresholds(this.options.numberBins);

    if (this._controlPoints.length == 0) {
      this._controlPoints.push(
          {'x': this._dataExtent[0], 'opacity': 0, 'color': '#0000FF', 'locked': true});
      this._controlPoints.push(
          {'x': this._dataExtent[1], 'opacity': 1, 'color': '#FF0000', 'locked': true});
    }
    this._selected = this._controlPoints[1];
    this._area
        .x(d => {
          return this._xScale(d.x);
        })
        .y0(d => {
          return this._yScale(d.opacity);
        })
        .y1(this._height);

    // Access the color selector
    this._colorPicker =
        $(this.element).find("#transferFunctionEditor\\.colorPicker-" + this.id).get(0);
    this._colorPicker.picker.on("change", () => {
      this._selected.color = this._colorPicker.value;
      this._redraw();
    });
    // Export button listener
    $(this.element).find("#transferFunctionEditor\\.export-" + this.id).on("click", () => {
      CosmoScout.callbacks.transferFunctionEditor.exportTransferFunction(
          $(this.element).find("#transferFunctionEditor\\.exportLocation-" + this.id).val(),
          this.getJsonString());
    });
    // Import button listener
    $(this.element).find("#transferFunctionEditor\\.import-" + this.id).on("click", () => {
      CosmoScout.callbacks.transferFunctionEditor.importTransferFunction(
          $(this.element).find("#transferFunctionEditor\\.importSelect-" + this.id).val(), this.id);
    });

    // Lock button listener
    $(this.element).find("#transferFunctionEditor\\.colorLock-" + this.id).on("click", () => {
      if (this._controlPoints.some(point => point.locked && point !== this._selected)) {
        this._selected.locked = !this._selected.locked;
        this._redraw();
        this._updateLockButtonState();
      }
    });
  }

  _updateLockButtonState() {
    const colorLockButton =
        $(this.element).find("#transferFunctionEditor\\.colorLock-" + this.id + " i");
    if (this._selected.locked) {
      $(colorLockButton).html("lock");
    } else {
      $(colorLockButton).html("lock_open");
    }
  }

  // Perform the drawing
  _drawChart() {
    const g =
        this._svg.append("g")
            .attr("transform", "translate(" + this._margin.left + "," + this._margin.top + ")")
            .on("mouseleave", () => {
              this._mouseup();
            });

    this._redrawHistogram();

    // Gradient definitions
    g.append("defs")
        .append("linearGradient")
        .attr("id", "transferFunctionEditor.gradient-" + this.id)
        .attr("gradientUnits", "objectBoundingBox")
        .attr("spreadMethod", "pad")
        .attr("x1", "0%")
        .attr("y1", "0%")
        .attr("x2", "100%")
        .attr("y2", "0%");

    // Draw graph
    const graph = g.append("svg")
                      .attr("width", this._width)
                      .attr("height", this._height)
                      .attr("overflow", "hidden");

    graph.append("path")
        .datum(this._controlPoints)
        .attr("class", "line")
        .attr("fill", "url(#transferFunctionEditor.gradient-" + this.id + ")");
    graph.append("g").attr("class", "histogram-group");
    graph.append("path").datum(this._controlPoints).attr("class", "line").attr("fill", "none");

    // Draw axis
    const xTicks              = this._xScale.ticks(this.options.numberTicks);
    xTicks[xTicks.length - 1] = this._xScale.domain()[1];
    this._xAxis               = g.append("g")
                      .attr("class", "axis axis--x")
                      .attr("transform", "translate(0," + this._height + ")")
                      .call(d3.axisBottom(this._xScale).tickValues(xTicks));

    this._yAxis = g.append("g")
                      .attr("class", "axis axis--y")
                      .attr("transform", "translate(0, 0)")
                      .call(d3.axisLeft(this._yScale).ticks(this.options.numberTicks));

    // Mouse interaction handler
    g.append("rect")
        .attr("y", -10)
        .attr("x", -10)
        .attr("width", this._width + 20)
        .attr("height", this._height + 20)
        .style("opacity", 0)
        .on("mousedown",
            () => {
              this._mousedown();
            })
        .on("mouseup",
            () => {
              this._mouseup();
            })
        .on("mousemove", () => {
          this._mousemove();
        });
  }

  // update scales with new data input
  _updateScales(resetSliderHandles) {
    this._xScale.domain(this._dataExtent);
    this._createXRangeSlider(this._dataExtent, resetSliderHandles);
    this._bins.domain(this._dataExtent);
  }

  // update the axis with the new data input
  _updateAxis() {
    const svg                 = d3.select("svg").select("g");
    const xTicks              = this._xScale.ticks(this.options.numberTicks);
    xTicks[xTicks.length - 1] = this._xScale.domain()[1];
    this._xAxis.call(d3.axisBottom(this._xScale).tickValues(xTicks));
    const yTicks              = this._yScale.ticks(this.options.numberTicks);
    yTicks[yTicks.length - 1] = this._yScale.domain()[1];
    this._yAxis.call(d3.axisLeft(this._yScale).tickValues(yTicks));
  }

  _updateControlPoints(controlPoints) {
    const updateScale = d3.scaleLinear()
                            .domain(d3.extent(controlPoints, point => point.x))
                            .range(this._xScale.domain());
    controlPoints.forEach(point => point.x = updateScale(point.x));
    this._controlPoints = controlPoints;
  }

  // Update the chart content
  _redraw() {
    if (!this._controlPoints.some(point => point.locked)) {
      this._selected.locked = !this._selected.locked;
      this._redraw();
      this._updateLockButtonState();
    }
    this._controlPoints.forEach((point, index) => {
      if (index == 0) {
        point.x = this._dataExtent[0];
      } else if (index == this._controlPoints.length - 1) {
        point.x = this._dataExtent[1];
      }

      if (!point.locked) {
        const right = this._controlPoints.slice(index, this._controlPoints.length)
                          .find(point => point.locked);
        const left = this._controlPoints.slice(0, index).reverse().find(point => point.locked);
        if (left && right) {
          point.color =
              d3.interpolateRgb(left.color, right.color)((point.x - left.x) / (right.x - left.x));
        } else if (left) {
          point.color = left.color;
        } else if (right) {
          point.color = right.color;
        }
      }
    });

    const svg =
        d3.select(this.element).select("#transferFunctionEditor\\.graph-" + this.id).select("g");
    svg.selectAll("path.line").datum(this._controlPoints).attr("d", this._area);

    // Add circle to connect and interact with the control points
    const circle = svg.selectAll("circle").data(this._controlPoints);

    circle.style("visibility", (d) => {
      const x = this._xScale(d.x);
      const y = this._yScale(d.opacity);
      if (x < 0 || x > this._width || y < 0 || y > this._height) {
        return "hidden";
      } else {
        return "visible";
      }
    });

    circle.enter()
        .append("circle")
        .attr("cx",
            (d) => {
              return this._xScale(d.x);
            })
        .attr("cy",
            (d) => {
              return this._yScale(d.opacity);
            })
        .style("fill",
            (d) => {
              return d.color;
            })
        .attr("r",
            (d) => {
              return d.locked ? 6.0 : 4.0;
            })
        .on("mousedown",
            (d) => {
              this._selected = this._dragged = d;
              this._last_color               = d.color;
              this._redraw();
              this._updateLockButtonState();
            })
        .on("mouseup",
            () => {
              this._mouseup();
            })
        .on("mousemove",
            () => {
              this._mousemove();
            })
        .on("contextmenu", (d, i) => {
          // react on right-clicking
          d3.event.preventDefault();
          d.color  = this.colorPicker.value;
          d.locked = true;
          this._redraw();
          this._updateLockButtonState();
        });

    circle
        .classed("selected",
            (d) => {
              return d === this._selected;
            })
        .style("fill",
            (d) => {
              return d.color;
            })
        .attr("cx",
            (d) => {
              return this._xScale(d.x);
            })
        .attr("cy",
            (d) => {
              return this._yScale(d.opacity);
            })
        .attr("r", (d) => {
          return d.locked ? 6.0 : 4.0;
        });

    circle.exit().remove();

    // Create a linear gradient definition of the control points
    const gradient = svg.select("linearGradient").selectAll("stop").data(this._controlPoints);

    gradient.enter()
        .append("stop")
        .attr("stop-color",
            (d) => {
              return d.color;
            })
        .attr("stop-opacity",
            (d) => {
              return d.opacity;
            })
        .attr("offset", (d) => {
          const l =
              (this._controlPoints[this._controlPoints.length - 1].x - this._controlPoints[0].x);
          return "" + ((d.x - this._controlPoints[0].x) / l * 100) + "%";
        });

    gradient
        .attr("stop-color",
            (d) => {
              return d.color;
            })
        .attr("stop-opacity",
            (d) => {
              return d.opacity;
            })
        .attr("offset", (d) => {
          const l =
              (this._controlPoints[this._controlPoints.length - 1].x - this._controlPoints[0].x);
          return "" + ((d.x - this._controlPoints[0].x) / l * 100) + "%";
        });

    gradient.exit().remove();

    if (this.callback !== undefined) {
      this.callback(this.getJsonString());
    }

    if (d3.event) {
      d3.event.preventDefault();
      d3.event.stopPropagation();
    }
  }

  _redrawHistogram() {
    this._svg.select("g").select(".histogram-group").selectAll(".bar").remove();
    if (this._data && this._data.length > 0) {
      this._binScale.domain([
        0.1, d3.max(this._data,
                 (d) => {
                   return d.count;
                 })
      ]);
      const bar =
          this._svg.select("g").select(".histogram-group").selectAll(".bar").data(this._data);
      const barEnter = bar.enter().append("g").attr("class", "bar").attr("transform", (d) => {
        return "translate(" + this._xScale(d.x0) + "," + this._binScale(d.count) + ")";
      });

      barEnter.append("rect")
          .attr("x", 1)
          .style("opacity", 0.5)
          .attr("width",
              (d) => {
                return this._xScale(d.x1) - this._xScale(d.x0);
              })
          .attr("height", (d) => {
            return this._height - this._binScale(d.count);
          });

      this._svg.select("g").select(".histogram-group").selectAll(".bar").lower();

      bar.exit().remove();
    }
  }

  /////// User interaction related event callbacks ////////

  _mousedown() {
    const pos   = d3.mouse(this._svg.node());
    const point = {
      "x": this._xScale.invert(Math.max(0, Math.min(pos[0] - this._margin.left, this._width))),
      "opacity": this._yScale.invert(Math.max(0, Math.min(pos[1] - this._margin.top, this._height)))
    };
    this._selected = this._dragged = point;
    const bisect                   = d3.bisector((a, b) => {
                       return a.x - b.x;
                     }).left;
    const indexPos                 = bisect(this._controlPoints, point);
    this._controlPoints.splice(indexPos, 0, point);
    this._redraw();
    this._updateLockButtonState();
  }

  _mousemove() {
    if (!this._dragged)
      return;

    function equalPoint(a, index, array) {
      return a.x == this.x && a.opacity == this.opacity && a.color == this.color;
    };
    const index = this._controlPoints.findIndex(equalPoint, this._selected);
    if (index == -1)
      return;
    const m        = d3.mouse(this._svg.node());
    this._selected = this._dragged = this._controlPoints[index];
    if (index != 0 && index != this._controlPoints.length - 1) {
      this._dragged.x =
          this._xScale.invert(Math.max(0, Math.min(this._width, m[0] - this._margin.left)));
    }
    this._dragged.opacity =
        this._yScale.invert(Math.max(0, Math.min(this._height, m[1] - this._margin.top)));
    const bisect        = d3.bisector((a, b) => {
                       return a.x - b.x;
                     }).left;
    const bisect2       = d3.bisector((a, b) => {
                        return a.x - b.x;
                      }).right;
    const virtualIndex  = bisect(this._controlPoints, this._dragged);
    const virtualIndex2 = bisect2(this._controlPoints, this._dragged);
    if (virtualIndex < index) {
      this._controlPoints.splice(virtualIndex, 1);
    } else if (virtualIndex > index) {
      this._controlPoints.splice(index + 1, 1);
    } else if (virtualIndex2 - index >= 2) {
      this._controlPoints.splice(index + 1, 1);
    }
    this._redraw();
  }

  _mouseup() {
    if (!this._dragged)
      return;
    this._dragged = null;
  }

  /**
   * @return {string} The current transfer function as a json string
   */
  getJsonString() {
    // Utility functions for parsing colors
    function colorHexToComponents(hexString) {
      const red   = parseInt(hexString.substring(1, 3), 16) / 255.0;
      const green = parseInt(hexString.substring(3, 5), 16) / 255.0;
      const blue  = parseInt(hexString.substring(5, 7), 16) / 255.0;
      return [red, green, blue];
    }

    function colorRgbToComponents(rgbString) {
      return rgbString.substring(4, rgbString.length - 1).split(",").map(s => s.trim() / 255.0);
    }

    function colorToComponents(colorString) {
      if (colorString.startsWith("#")) {
        return colorHexToComponents(colorString);
      } else if (colorString.startsWith("rgb")) {
        return colorRgbToComponents(colorString);
      }
    }

    const exportObject = {};
    exportObject.RGB   = {};
    exportObject.Alpha = {};

    const min   = this._dataExtent[0];
    const max   = this._dataExtent[1];
    const range = max - min;
    this._controlPoints.forEach((controlPoint) => {
      const position = controlPoint.x;
      const opacity  = controlPoint.opacity;
      if (controlPoint.locked) {
        exportObject.RGB[(position - min) / range] = colorToComponents(controlPoint.color);
      }
      exportObject.Alpha[(position - min) / range] = opacity;
    });

    return JSON.stringify(exportObject);
  }

  /**
   * Loads a transfer function into this editor.
   *
   * @param jsonTransferFunction {string} json string describing the transfer function
   */
  loadTransferFunction(jsonTransferFunction) {
    let transferFunction = JSON.parse(jsonTransferFunction);
    const points         = [];
    if (Array.isArray(transferFunction)) {
      // Paraview transfer function format
      transferFunction = transferFunction[0];
      let index        = 0;
      for (let i = 0; i < transferFunction.RGBPoints.length;) {
        points[index]          = {};
        points[index].position = transferFunction.RGBPoints[i++];
        points[index].r        = transferFunction.RGBPoints[i++];
        points[index].g        = transferFunction.RGBPoints[i++];
        points[index].b        = transferFunction.RGBPoints[i++];
        index++;
      }
      if (transferFunction.Points != null) {
        for (let i = 0; i < transferFunction.Points.length;) {
          if (!points.some(
                  point => Number(point.position) === Number(transferFunction.Points[i]))) {
            points[index]          = {};
            points[index].position = transferFunction.Points[i++];
            points[index].a        = transferFunction.Points[i++];
            i += 2;
            index++;
          } else {
            points.find(point => Number(point.position) === Number(transferFunction.Points[i])).a =
                transferFunction.Points[++i];
            i += 3;
          }
        }
      } else {
        points[0].a                 = 0;
        points[points.length - 1].a = 1;
      }
    } else {
      // Cosmoscout transfer function format
      let index = 0;
      Object.keys(transferFunction.RGB).forEach((position) => {
        points[index]          = {};
        points[index].position = position;
        points[index].r        = transferFunction.RGB[position][0];
        points[index].g        = transferFunction.RGB[position][1];
        points[index].b        = transferFunction.RGB[position][2];
        ++index;
      });
      Object.keys(transferFunction.Alpha).forEach((position) => {
        if (!points.some(point => Number(point.position) === Number(position))) {
          points[index]          = {};
          points[index].position = position;
          points[index].a        = transferFunction.Alpha[position];
          ++index;
        } else {
          points.find(point => Number(point.position) === Number(position)).a =
              transferFunction.Alpha[position];
        }
      });
    }

    points.sort((a, b) => {
      return a.position - b.position;
    });

    if (Number(Number(this._xRangeSlider.noUiSlider.get()[0]).toPrecision(4)) >
        Number(this._dataExtent[0].toPrecision(4))) {
      points.unshift(points[0]);
    }
    if (Number(Number(this._xRangeSlider.noUiSlider.get()[1]).toPrecision(4)) <
        Number(this._dataExtent[1].toPrecision(4))) {
      points.push(points[points.length - 1]);
    }

    const min = points[0].position;
    const max = points[points.length - 1].position;
    points.forEach((point, index) => {
      if (typeof point.a === 'undefined') {
        var right = points.slice(index, points.length).find(point => point.hasOwnProperty("a"));
        var left  = points.slice(0, index).reverse().find(point => point.hasOwnProperty("a"));
        if (left && right) {
          point.a = d3.interpolateNumber(left.a, right.a)(
              (point.position - left.position) / (right.position - left.position));
        } else if (left) {
          point.a = left.a;
        } else if (right) {
          point.a = right.a;
        }
      }
    });
    this._updateControlPoints(points.map((point) => {
      return {
        x: (point.position - min) * (255.0 / (max - min)),
        opacity: point.a,
        color:
            (typeof point.r !== 'undefined')
                ? "#" + (0x1000000 + (point.b * 255 | (point.g * 255 << 8) | (point.r * 255 << 16)))
                            .toString(16)
                            .slice(1)
                : "#000000",
        locked: (typeof point.r !== 'undefined')
      };
    }));
    this._redraw();
  }

  /**
   * Updates the list of available files shown next to the import button.
   *
   * @param availableFiles {string[]} List of filenames
   */
  setAvailableTransferFunctions(availableFiles) {
    let options = "";
    availableFiles.forEach((file) => {
      options += `<option>${file}</option>`;
    });
    const importSelect = $(this.element).find("#transferFunctionEditor\\.importSelect-" + this.id);
    importSelect.html(options);
    importSelect.selectpicker();
    importSelect.selectpicker("refresh");
  }
}

/**
 * Transfer function editor API
 */
class TransferFunctionEditorApi extends IApi {
  /**
   * @inheritDoc
   */
  name = "transferFunctionEditor";

  /**
   * id suffix of the next created transfer function editor
   */
  _nextId = 0;

  /**
   * List of created transfer function editors
   * @type {TransferFunctionEditor[]}
   */
  _editors = [];

  /**
   * List of available transfer function files
   * @type {string[]}
   */
  _availableFiles = [];

  /**
   * @inheritDoc
   */
  init() {
    const templateHtml        = `
        <div>
          <div class="row">
            <div class="col-12">
              <svg id="transferFunctionEditor.graph-%ID%"></svg>
            </div>
          </div>
          <div class="row">
            <div class="col-5">
              X-Range
            </div>
            <div class="col-7">
              <div id="transferFunctionEditor.xRangeSlider-%ID%"></div>
            </div>
          </div>
          <div class="row">
            <div class="col-5">
              Y-Range
            </div>
            <div class="col-7">
              <div id="transferFunctionEditor.yRangeSlider-%ID%"></div>
            </div>
          </div>
          <div class="row">
            <div class="col-2">
              <a id="transferFunctionEditor.colorLock-%ID%" class="btn glass block" title="Lock Color">
                <i class="material-icons">lock</i>
              </a>
            </div>
            <div class="col-3">
              <input type="text" class="form-control color-input" id="transferFunctionEditor.colorPicker-%ID%" style="color: black;" value="#FF0000">
            </div>
          </div>
          <div class="row">
            <div class="col-5">
              <button id="transferFunctionEditor.export-%ID%" class="waves-effect waves-light block btn glass text">Export</button>
            </div>
            <div class="col-7">
              <input type="text" id="transferFunctionEditor.exportLocation-%ID%" placeholder="Filename" class="text-input text">
            </div>
          </div>
          <div class="row">
            <div class="col-5">
              <button id="transferFunctionEditor.import-%ID%" class="waves-effect waves-light block btn glass text">Import</button>
            </div>
            <div class="col-7" id="transferFunctionEditor.importSelectParent-%ID%">
              <select id="transferFunctionEditor.importSelect-%ID%">
                <option value="-1">none</option>
              </select>
            </div>
          </div>
        </div>
      `;
    const templateElement     = document.createElement("template");
    templateElement.id        = "transferFunctionEditor-template";
    templateElement.innerHTML = templateHtml;
    document.body.appendChild(templateElement);
  }

  /**
   * Create a new transfer function editor.
   * See constructor of TransferFunctionEditor for a description of the available options.
   *
   * @param container {HTMLELement} HTML element in which the editor should be placed
   * @param callback {(s: string) => void} Callback that should be called on changes in the editor
   * @param options {{width: number, height: number, fitToData: bool, numberTicks: number,
   *     defaultFunction: string}} Options for the editor
   * @return {TransferFunctionEditor}
   */
  create(container, callback, options) {
    const editor = CosmoScout.gui.loadTemplateContent("transferFunctionEditor");
    if (editor === false) {
      console.warn('"#transferFunctionEditor-template" could not be loaded!');
      return;
    }

    container.innerHTML = editor.innerHTML.replace(/%ID%/g, this._nextId);

    const transferFunctionEditor =
        new TransferFunctionEditor(this._nextId, container, callback, options);

    transferFunctionEditor.setAvailableTransferFunctions(this._availableFiles);
    this._editors.push(transferFunctionEditor);
    this._nextId++;
    if (CosmoScout.callbacks.transferFunctionEditor !== undefined) {
      CosmoScout.callbacks.transferFunctionEditor.getAvailableTransferFunctions();
    }
    return transferFunctionEditor;
  }

  /**
   * Sets the list of available transfer function files for all created editors.
   *
   * @param availableFilesJson {string[]} List of transfer function filenames
   */
  setAvailableTransferFunctions(availableFilesJson) {
    this._availableFiles = JSON.parse(availableFilesJson);
    this._editors.forEach((editor) => {
      editor.setAvailableTransferFunctions(this._availableFiles);
    });
  }

  /**
   * Adds one transfer function filename to the list of available files.
   * Afterwards updates the available functions for all editors.
   *
   * @param filename {string} Name of the file to be added
   */
  addAvailableTransferFunction(filename) {
    if (!this._availableFiles.includes(filename)) {
      let files = this._availableFiles;
      files.push(filename);
      files.sort();
      this.setAvailableTransferFunctions(JSON.stringify(files));
    }
  }

  /**
   * Loads a transfer function to one editor.
   *
   * @param jsonTransferFunction {string} json string describing the transfer function
   * @param editorId {number} ID of the editor for which the function should be loaded
   */
  loadTransferFunction(jsonTransferFunction, editorId) {
    this._editors.find(e => e.id == editorId).loadTransferFunction(jsonTransferFunction);
  }
}<|MERGE_RESOLUTION|>--- conflicted
+++ resolved
@@ -137,22 +137,13 @@
       }
       this._xRangeSlider.noUiSlider.destroy();
     }
-<<<<<<< HEAD
+
     noUiSlider.create(this._xRangeSlider, {
       range: {"min": range[0], "max": range[1]},
       start: start,
       margin: (range[1] - range[0]) / 100
     });
-=======
-
-    let margin = 1
-    if (Math.abs(Math.abs(range[0]) - Math.abs(range[1])) <= 1) {
-      margin = 0.1
-    }
-
-    noUiSlider.create(this._xRangeSlider,
-        {range: {"min": range[0], "max": range[1]}, start: start, margin: margin});
->>>>>>> 9be33eb0
+
     this._xRangeSlider.noUiSlider.on("update", (values, handle, unencoded) => {
       this._xScale.domain([unencoded[0], unencoded[1]]);
       if (this._initialized) {
