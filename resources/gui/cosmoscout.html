<!-- 
SPDX-FileCopyrightText: German Aerospace Center (DLR) <cosmoscout@dlr.de>
SPDX-License-Identifier: MIT
-->

<!DOCTYPE html>
<html lang="en">

<head>
  <meta charset="UTF-8">
  <title>CosmoScout GUI</title>

  <link type="text/css" rel="stylesheet" href="third-party/css/bootstrap.min.css" />
  <link type="text/css" rel="stylesheet" href="third-party/css/bootstrap-select.min.css" />

  <link type="text/css" rel="stylesheet" href="third-party/css/nouislider.css">

  <link type="text/css" rel="stylesheet" href="third-party/css/vis-timeline-graph2d.css" />
  <link type="text/css" rel="stylesheet" href="third-party/css/color-picker.min.css">

  <link type="text/css" rel="stylesheet" href="css/gui.css">
  <link type="text/css" rel="stylesheet" href="css/cosmoscout.css">
  <link type="text/css" rel="stylesheet" href="css/loading_screen.css">
  <link type="text/css" rel="stylesheet" href="css/timeline.css" />
  <link type="text/css" rel="stylesheet" href="css/calendar.css">
  <link type="text/css" rel="stylesheet" href="css/sidebar.css" />
  <link type="text/css" rel="stylesheet" href="css/notifications.css">
  <link type="text/css" rel="stylesheet" href="css/statusbar.css">
  <link type="text/css" rel="stylesheet" href="css/logo.css">
  <link type="text/css" rel="stylesheet" href="css/bookmark_editor.css">
</head>

<body>

  <div id="loading-screen">
    <div id="background"></div>
    <div id="loading-screen-logo">
      <div id="image"></div>
      <div id="text">
        <div id="upper">CosmoScout VR</div>
        <div id="progress">
          <div id="progress-bar">
          </div>
        </div>
        <div id="lower">loading core engine ...</div>
      </div>
      <div id="version">unknown version</div>
    </div>
  </div>

  <div id="cosmoscout">
    <div id="timeline-container">
      <div id="overview"></div>

      <div id="timeline"></div>

      <div id="bottom-border-left"></div>
      <div id="bottom-border-right"></div>

      <div id="speed-control" class="item">
        <div id="range"></div>
      </div>

      <div id="time-control" class="item">
        <a class="btn light-glass btn-main" data-toggle="tooltip" title="Reset simulation time" id="time-reset-button">
          <i class="material-icons">restore</i>
        </a>
        <a class="btn light-glass" data-toggle="tooltip" title="Toggle calendar" id="calendar-button">
          <i class="material-icons">date_range</i>
        </a>
        <div id="date-label-container">
          <span id="date-label">
            1970-01-01 12:34:56
          </span>

          <span id="decreaseControl" class="item">
            <a class="btn light-glass" id="decrease-year-button" data-change="time" data-type="year"
              data-direction="decrease">
              <i class="material-icons">expand_more</i>
            </a>
            <a class="btn light-glass" id="decrease-month-button" data-change="time" data-type="month"
              data-direction="decrease">
              <i class="material-icons">expand_more</i>
            </a>
            <a class="btn light-glass" id="decrease-day-button" data-change="time" data-type="day"
              data-direction="decrease">
              <i class="material-icons">expand_more</i>
            </a>
            <a class="btn light-glass" id="decrease-hour-button" data-change="time" data-type="hour"
              data-direction="decrease">
              <i class="material-icons">expand_more</i>
            </a>
            <a class="btn light-glass" id="decrease-minute-button" data-change="time" data-type="minute"
              data-direction="decrease">
              <i class="material-icons">expand_more</i>
            </a>
            <a class="btn light-glass" id="decrease-second-button" data-change="time" data-type="second"
              data-direction="decrease">
              <i class="material-icons">expand_more</i>
            </a>
          </span>

          <span id="increaseControl" class="item">
            <a class="btn light-glass" id="increase-year-button" data-change="time" data-type="year"
              data-direction="increase">
              <i class="material-icons">expand_less</i>
            </a>
            <a class="btn light-glass" id="increase-month-button" data-change="time" data-type="month"
              data-direction="increase">
              <i class="material-icons">expand_less</i>
            </a>
            <a class="btn light-glass" id="increase-day-button" data-change="time" data-type="day"
              data-direction="increase">
              <i class="material-icons">expand_less</i>
            </a>
            <a class="btn light-glass" id="increase-hour-button" data-change="time" data-type="hour"
              data-direction="increase">
              <i class="material-icons">expand_less</i>
            </a>
            <a class="btn light-glass" id="increase-minute-button" data-change="time" data-type="minute"
              data-direction="increase">
              <i class="material-icons">expand_less</i>
            </a>
            <a class="btn light-glass" id="increase-second-button" data-change="time" data-type="second"
              data-direction="increase">
              <i class="material-icons">expand_less</i>
            </a>
          </span>
        </div>

        <a class="btn light-glass btn-main" data-toggle="tooltip" title="Toggle pause" id="pause-button">
          <i class="material-icons">pause</i>
        </a>
      </div>

      <div id="expand-control" class="item">
        <a id="expand-button" data-toggle="tooltip" title="Toggle overview">
          <i class="material-icons">expand_more</i>
        </a>
      </div>

      <div id="speed-decrease-button-container" class="item">
        <a class="btn light-glass" data-toggle="tooltip" title='Fast rewind' id="speed-decrease-button">
          <i class="material-icons">fast_rewind</i>
        </a>
      </div>

      <div id="speed-increase-button-container" class="item">
        <a class="btn light-glass" data-toggle="tooltip" title='Fast forward' id="speed-increase-button">
          <i class="material-icons">fast_forward</i>
        </a>
      </div>

      <div id="timeline-search-area" class="item">
        <input type="text" spellcheck="false" placeholder="Try Mars:Gale">
        <a class="btn light-glass" id="timeline-search-button" data-toggle="tooltip" title="Travel to Location">
          <i class="material-icons">search</i>
        </a>
      </div>

      <div id="plugin-buttons">
        <a class="btn light-glass" data-toggle="tooltip" title="Turn north up"
          onclick="CosmoScout.callbacks.navigation.northUp()">
          <span id="compass-arrow"></span>
        </a>
        <a class="btn light-glass" data-toggle="tooltip" title="Fix horizon"
          onclick="CosmoScout.callbacks.navigation.fixHorizon()">
          <i class="material-icons">terrain</i>
        </a>
        <a class="btn light-glass" data-toggle="tooltip" title="Launch to orbit"
          onclick="CosmoScout.callbacks.navigation.toOrbit()">
          <i class="material-icons">flight_takeoff</i>
        </a>
        <a class="btn light-glass" data-toggle="tooltip" title="Land on surface"
          onclick="CosmoScout.callbacks.navigation.toSurface()">
          <i class="material-icons">flight_land</i>
        </a>
      </div>
    </div>

    <div id="sidebar">
      <div class="accordion" id="sidebar-accordion">
        <div class="sidebar-tab">
          <div class="section-header collapsed tab" id="heading-GeneralSettings" data-toggle="collapse"
            data-target="#collapse-GeneralSettings" aria-expanded="false" aria-controls="collapse-GeneralSettings"
            type="button">
            <span class="header-name">Advanced Settings</span>
            <i class="material-icons">settings</i>
          </div>
          <div class="section-body collapse" id="collapse-GeneralSettings" aria-labelledby="heading-GeneralSettings"
            data-parent="#sidebar-accordion">
            <div class="accordion" id="settings-accordion">
              <div class="settings-section">
                <div class="section-header collapsed" id="headingSettings-Graphics" data-toggle="collapse"
                  data-target="#collapseSettings-Graphics" aria-expanded="false"
                  aria-controls="collapseSettings-Graphics" type="button">
                  <i class="material-icons">brightness_medium</i>
                  <span>Graphics</span>
                  <i class="material-icons caret-icon">keyboard_arrow_left</i>
                </div>
                <div class="section-body collapse container-fluid" id="collapseSettings-Graphics"
                  aria-labelledby="headingSettings-Graphics" data-parent="#settings-accordion">

                  <div class="row">
                    <div class="col-7 offset-5">
                      <label class="checklabel">
                        <input type="checkbox" data-callback="graphics.setEnableVsync" checked />
                        <i class="material-icons"></i>
                        <span>VSync</span>
                      </label>
                    </div>
                  </div>

                  <div class="row">
                    <div class="col-5">
                      Main UI Scale
                    </div>
                    <div class="col-7">
                      <div data-callback="graphics.setMainUIScale" data-event="change"></div>
                    </div>
                  </div>

                  <div class="row">
                    <div class="col-5">
                      World UI Scale
                    </div>
                    <div class="col-7">
                      <div data-callback="graphics.setWorldUIScale"></div>
                    </div>
                  </div>

                  <div class="row">
                    <div class="col-5">
                      Elevation Scale
                    </div>
                    <div class="col-7">
                      <div data-callback="graphics.setTerrainHeight">
                      </div>
                    </div>
                  </div>

                  <hr class="mt-2">

                  <div class="row">
                    <div class="col-7 offset-5">
                      <label class="checklabel">
                        <input type="checkbox" data-callback="graphics.setEnableLighting" />
                        <i class="material-icons"></i>
                        <span>Enable Lighting</span>
                      </label>
                    </div>
                  </div>
                  <div class="row">
                    <div class="col-5">
                      Quality
                    </div>
                    <div class="col-7">
                      <div data-callback="graphics.setLightingQuality"></div>
                    </div>
                  </div>
                  <div class="row">
                    <div class="col-5">
                      Ambient Light
                    </div>
                    <div class="col-7">
                      <div data-callback="graphics.setAmbientLight">
                      </div>
                    </div>
                  </div>
                  <div class="row">
                    <div class="col-5">
                      Ambient Occlusion
                    </div>
                    <div class="col-7">
                      <div data-callback="graphics.setAmbientOcclusion">
                      </div>
                    </div>
                  </div>

                  <hr class="mt-2">

                  <div class="row">
                    <div class="col-7 offset-5">
                      <label class="checklabel">
                        <input type="checkbox" data-callback="graphics.setEnableShadows" />
                        <i class="material-icons"></i>
                        <span>Enable Shadows</span>
                      </label>
                    </div>
                  </div>

                  <div class="row">
                    <div class="col-5">
                      Shadowmap Size
                    </div>
                    <div class="col-7">
                      <div data-callback="graphics.setShadowmapResolution"></div>
                    </div>
                  </div>

                  <div class="row">
                    <div class="col-5">
                      Cascades
                    </div>
                    <div class="col-7">
                      <div data-callback="graphics.setShadowmapCascades"></div>
                    </div>
                  </div>

                  <div class="row">
                    <div class="col-5">
                      Cascade Distribution
                    </div>
                    <div class="col-7">
                      <div data-callback="graphics.setShadowmapSplitDistribution"></div>
                    </div>
                  </div>

                  <div class="row">
                    <div class="col-5">
                      Bias
                    </div>
                    <div class="col-7">
                      <div data-callback="graphics.setShadowmapBias"></div>
                    </div>
                  </div>

                  <div class="row">
                    <div class="col-5">
                      Depth Range
                    </div>
                    <div class="col-7">
                      <div data-callback="graphics.setShadowmapRange"></div>
                    </div>
                  </div>

                  <div class="row">
                    <div class="col-5">
                      Sunspace Extension
                    </div>
                    <div class="col-7">
                      <div data-callback="graphics.setShadowmapExtension"></div>
                    </div>
                  </div>

                  <div class="row">
                    <div class="col-7 offset-5">
                      <label class="checklabel">
                        <input type="checkbox" data-callback="graphics.setEnableCascadesDebug" />
                        <i class="material-icons"></i>
                        <span>Show Shadow LOD</span>
                      </label>
                    </div>
                    <div class="col-7 offset-5">
                      <label class="checklabel">
                        <input type="checkbox" data-callback="graphics.setEnableShadowFreeze" />
                        <i class="material-icons"></i>
                        <span>Freeze Shadow LOD</span>
                      </label>
                    </div>
                  </div>

                  <hr class="mt-2">

                  <div class="row">
                    <div class="col-5">
                      Eclipse Shadow Mode
                    </div>
                    <div class="col-7">
                      <label class="radiolabel">
                        <input name="eclipse_shadow_mode" type="radio" data-callback="graphics.setEclipseShadowMode0" />
                        <span>None</span>
                      </label>
                    </div>
                    <div class="col-7 offset-5">
                      <label class="radiolabel">
                        <input name="eclipse_shadow_mode" type="radio" data-callback="graphics.setEclipseShadowMode1" />
                        <span>Debug</span>
                      </label>
                    </div>
                    <div class="col-7 offset-5">
                      <label class="radiolabel">
                        <input name="eclipse_shadow_mode" type="radio" data-callback="graphics.setEclipseShadowMode2" />
                        <span>Linear</span>
                      </label>
                    </div>
                    <div class="col-7 offset-5">
                      <label class="radiolabel">
                        <input name="eclipse_shadow_mode" type="radio" data-callback="graphics.setEclipseShadowMode3" />
                        <span>Smoothstep</span>
                      </label>
                    </div>
                    <div class="col-7 offset-5">
                      <label class="radiolabel">
                        <input name="eclipse_shadow_mode" type="radio" data-callback="graphics.setEclipseShadowMode4" />
                        <span>Circle Intersection</span>
                      </label>
                    </div>
                    <div class="col-7 offset-5">
                      <label class="radiolabel">
                        <input name="eclipse_shadow_mode" type="radio" data-callback="graphics.setEclipseShadowMode5" />
                        <span>Texture Lookups</span>
                      </label>
                    </div>
                    <div class="col-7 offset-5">
                      <label class="radiolabel">
                        <input name="eclipse_shadow_mode" type="radio" data-callback="graphics.setEclipseShadowMode6"
                          checked />
                        <span>Fast Texture Lookups</span>
                      </label>
                    </div>
                  </div>

                </div>
              </div>

              <div class="settings-section">
                <div class="section-header collapsed" id="headingSettings-Optics" data-toggle="collapse"
                  data-target="#collapseSettings-Optics" aria-expanded="false" aria-controls="collapseSettings-Optics"
                  type="button">
                  <i class="material-icons">camera</i><span>Camera</span><i
                    class="material-icons caret-icon">keyboard_arrow_left</i>
                </div>
                <div class="section-body collapse container-fluid" id="collapseSettings-Optics"
                  aria-labelledby="headingSettings-Optics" data-parent="#settings-accordion">

                  <div id="enableSensorSizeControl">
                    <div class="row">
                      <div class="col-5">
                        Sensor Diagonal (mm)
                      </div>
                      <div class="col-7">
                        <div data-callback="graphics.setSensorDiagonal">
                        </div>
                      </div>
                    </div>

                    <div class="row">
                      <div class="col-5">
                        Focal Length (mm)
                      </div>
                      <div class="col-7">
                        <div data-callback="graphics.setFocalLength">
                        </div>
                      </div>
                    </div>

                    <hr class="mt-2">
                  </div>

                  <div class="row">
                    <div class="col-7 offset-5">
                      <label class="checklabel">
                        <input type="checkbox" data-callback="graphics.setEnableHDR" checked />
                        <i class="material-icons"></i>
                        <span>Enable HDR Mode</span>
                      </label>
                    </div>
                  </div>

                  <div class="row hdr-setting">
                    <div class="col-5">
                      Exposure (EV)
                    </div>
                    <div class="col-1">
                      <label class="checklabel" data-toggle="tooltip-top" title='Select exposure automatically'>
                        <input type="checkbox" data-callback="graphics.setEnableAutoExposure" checked />
                        <i class="material-icons"></i>
                      </label>
                    </div>
                    <div class="col-6">
                      <div data-callback="graphics.setExposure" class="unresponsive">
                      </div>
                    </div>
                  </div>

                  <div class="row hdr-setting">
                    <div class="col-5">
                      Exposure Range (EV)
                    </div>
                    <div class="col-7">
                      <div data-callback="graphics.setExposureRange">
                      </div>
                    </div>
                  </div>

                  <div class="row hdr-setting">
                    <div class="col-5">
                      Compensation (EV)
                    </div>
                    <div class="col-7">
                      <div data-callback="graphics.setExposureCompensation">
                      </div>
                    </div>
                  </div>

                  <div class="row hdr-setting">
                    <div class="col-5">
                      Adaption Speed
                    </div>
                    <div class="col-7">
                      <div data-callback="graphics.setExposureAdaptionSpeed">
                      </div>
                    </div>
                  </div>

                  <div class="row hdr-setting">
                    <div class="col-5">
                      Glare Intensity
                    </div>
                    <div class="col-7">
                      <div data-callback="graphics.setGlareIntensity">
                      </div>
                    </div>
                  </div>


                  <div class="row hdr-setting">
                    <div class="col-5">
                      Glare Quality
                    </div>
                    <div class="col-7">
                      <div data-callback="graphics.setGlareQuality">
                      </div>
                    </div>
                  </div>

                  <div class="row hdr-setting">
                    <div class="col-5">
                      Glare Mode
                    </div>
                    <div class="col-7">
                      <label class="radiolabel">
                        <input name="glare_mode" type="radio" data-callback="graphics.setGlareMode0" checked />
                        <span>Symmetric Gauss</span>
                      </label>
                    </div>
                    <div class="col-7 offset-5">
                      <label class="radiolabel">
                        <input name="glare_mode" type="radio" data-callback="graphics.setGlareMode1" />
                        <span>Asymmetric Gauss</span>
                      </label>
                    </div>
                  </div>

                  <div class="row hdr-setting">
                    <div class="col-7 offset-5">
                      <label class="checklabel">
                        <input type="checkbox" data-callback="graphics.setEnableBicubicGlareFilter" checked />
                        <i class="material-icons"></i>
                        <span>Bicubic Glare Filter</span>
                      </label>
                    </div>
                  </div>

                  <div class="row hdr-setting">
                    <div class="col-5">
                      Tone Mapping Mode
                    </div>
                    <div class="col-7">
                      <label class="radiolabel">
                        <input name="tonemapping_mode" type="radio" data-callback="graphics.setToneMappingMode0" />
                        <span>None</span>
                      </label>
                    </div>
                    <div class="col-7 offset-5">
                      <label class="radiolabel">
                        <input name="tonemapping_mode" type="radio" data-callback="graphics.setToneMappingMode1" />
                        <span>Gamma Only</span>
                      </label>
                    </div>
                    <div class="col-7 offset-5">
                      <label class="radiolabel">
                        <input name="tonemapping_mode" type="radio" data-callback="graphics.setToneMappingMode2"
                          checked />
                        <span>Filmic</span>
                      </label>
                    </div>
                  </div>

                  <div class="row hdr-setting">
                    <div class="col-5">
                      Average Luminance:
                    </div>
                    <div class="col-7" style="text-align: right">
                      <span id="average-scene-luminance">0</span> cd / m²
                    </div>
                  </div>

                  <div class="row hdr-setting">
                    <div class="col-5">
                      Maximum Luminance:
                    </div>
                    <div class="col-7" style="text-align: right">
                      <span id="maximum-scene-luminance">0</span> cd / m²
                    </div>
                  </div>

                </div>
              </div>

            </div>
          </div>
        </div>
      </div>
    </div>

    <div id="notifications"></div>

    <!-- Calendar -->

    <div id="calendar" class="draggable-window resizable-window auto-hide-header">
      <div class="window-wrapper">
        <div class="window-header">
          <span class="window-title"><i class="material-icons">date_range</i><span>Calendar</span></span>
          <a class="btn light-glass" data-action="lock" data-toggle="tooltip" title="Keep open">
            <i class="material-icons">lock_open</i>
          </a>
          <a class="btn light-glass" data-action="close" data-toggle="tooltip" title="Close">
            <i class="material-icons">close</i>
          </a>
        </div>
        <div class="window-content">
        </div>
      </div>
    </div>

    <!-- Bookmark Editor -->

    <div id="bookmark-editor" class="draggable-window resizable-window">
      <div class="window-wrapper">
        <div class="window-header">
          <div class="window-title"><i class="material-icons">bookmark</i><span id="bookmark-editor-title">Bookmark
              Editor</span>
          </div>
          <a class="btn light-glass" data-action="close" data-toggle="tooltip" title="Close">
            <i class="material-icons">close</i>
          </a>
        </div>
        <div class="window-content container-fluid">

          <div class="row">

            <div class="col-12 mb-1">
              <div class="invalid-feedback" id="bookmark-editor-nothing-given-error">
                You should either specify a time or a location for the bookmark.
              </div>
              <small class="form-text text-muted">The name is required, the description is
                optional.</small>
            </div>
          </div>

          <div class="row mb-3">
            <div class="col" style="flex-grow: 0;">
              <a tabindex="0" id="bookmark-editor-icon-select-button" class="btn block glass" data-trigger="focus"
                data-toggle="popover" data-popover-content="#bookmark-editor-icon-select-popover">
                <span>Icon</span>
                <img class="img-fluid" src="">
              </a>
            </div>

            <div class="hidden" id="bookmark-editor-icon-select-popover">
              <div class="data-popover-header"> </div>
              <div class="data-popover-body">
                <div id="bookmark-editor-icon-select-list" class="row px-2">
                  <div class="col-3 p-1 d-flex">
                    <a class="btn block glass pt-3" data-icon="none">
                      None
                    </a>
                  </div>
                </div>
                <small class="muted">Place PNG images into ../share/resources/icons to make
                  them available here.</small>
              </div>
            </div>

            <div class="col">
              <div class="row mb-1">
                <div class="col-8">
                  <input type="text" placeholder="Bookmark Name" class="form-control" id="bookmark-editor-name">
                  <div class="invalid-feedback"></div>
                </div>
                <div class="col-4">
                  <input type="text" class="form-control color-input" id="bookmark-editor-color" style="color: black;"
                    value="">
                </div>
              </div>

              <div class="row">
                <div class="col-12">
                  <input type="text" placeholder="Description" class="form-control" id="bookmark-editor-description">
                  <div class="invalid-feedback"></div>
                </div>
              </div>
            </div>
          </div>

          <div class="row mb-3">
            <div class="col-12 mb-1">
              <small class="form-text text-muted">If you specify one or two dates, the bookmark will
                be shown on the timeline.</small>
            </div>
            <div class="col-6">
              <div class="input-group">
                <input type="text" placeholder="Start Date" class="form-control" id="bookmark-editor-start-date">
                <div class="input-group-append">
                  <button class="btn glass fix-rounded-right" type="button" data-toggle="tooltip"
                    title="Use current time"><i class="material-icons">update</i></button>
                </div>
                <div class="invalid-feedback"></div>
              </div>
            </div>
            <div class="col-6">
              <div class=" input-group">
                <input type="text" placeholder="End Date" class="form-control" id="bookmark-editor-end-date">
                <div class="input-group-append">
                  <button class="btn glass fix-rounded-right" type="button" data-toggle="tooltip"
                    title="Use current time"><i class="material-icons">update</i></button>
                </div>
                <div class="invalid-feedback"></div>
              </div>
            </div>
          </div>

          <div class="row mb-2">
            <div class="col-12 mb-1">
              <small class="form-text text-muted">The location fields are required top to bottom:
                You may omit them all, but if you provide a rotation, all fields are
                required.</small>
            </div>

            <div class="col-12 input-group">
              <input type="text" placeholder="Center" class="form-control" id="bookmark-editor-center">
              <input type="text" placeholder="Frame" class="form-control" id="bookmark-editor-frame">
              <div class="input-group-append">
                <button class="btn glass fix-rounded-right" type="button" data-toggle="tooltip"
                  title="Use current Body"><i class="material-icons">place</i></button>
              </div>
              <div class="invalid-feedback"></div>
            </div>
          </div>

          <div class="row mb-2">
            <div class="col-12 input-group">
              <input id="bookmark-editor-location-x" type="text" class="form-control" placeholder="LocX">
              <input id="bookmark-editor-location-y" type="text" class="form-control" placeholder="LocY">
              <input id="bookmark-editor-location-z" type="text" class="form-control" placeholder="LocZ">
              <div class="input-group-append">
                <button class="btn glass fix-rounded-right" type="button" data-toggle="tooltip"
                  title="Use current position"><i class="material-icons">place</i></button>
              </div>
              <div class="invalid-feedback"></div>
            </div>
          </div>

          <div class="row mb-2">
            <div class="col-12 input-group">
              <input id="bookmark-editor-rotation-x" type="text" class="form-control" placeholder="RotX">
              <input id="bookmark-editor-rotation-y" type="text" class="form-control" placeholder="RotY">
              <input id="bookmark-editor-rotation-z" type="text" class="form-control" placeholder="RotZ">
              <input id="bookmark-editor-rotation-w" type="text" class="form-control " placeholder="RotW">
              <div class="input-group-append">
                <button class="btn glass fix-rounded-right" type="button" data-toggle="tooltip"
                  title="Use current rotation"><i class="material-icons">place</i></button>
              </div>
              <div class="invalid-feedback"></div>
            </div>

          </div>

        </div>

        <div class="window-action-area container-fluid">
          <div class="row mb-2">
            <div class="col-5">
              <button class="btn glass btn-danger block" id="bookmark-editor-delete-button">
                Delete Bookmark
              </button>
            </div>
            <div class="col-7">
              <button class="btn glass block" id="bookmark-editor-save-button">
                Save Bookmark
              </button>
            </div>
          </div>
        </div>
      </div>
    </div>

    <!-- Bookmark tooltip -->

    <div id="bookmark-tooltip-container">
      <div id="bookmark-tooltip-arrow"></div>
      <div id="bookmark-tooltip">
        <div id="bookmark-tooltip-header">
          <span id="bookmark-tooltip-name"> Name </span>
          <a id="bookmark-tooltip-edit" class="btn light-glass" data-toggle="tooltip" title="Edit Bookmark">
            <i class="material-icons">edit</i>
          </a>
          <a id="bookmark-tooltip-goto-time" class="btn light-glass" data-toggle="tooltip" title="Go to Bookmark time">
            <i class="material-icons">update</i>
          </a>
          <a id="bookmark-tooltip-goto-location" class="btn light-glass" data-toggle="tooltip"
            title="Got to Bookmark location">
            <i class="material-icons">place</i>
          </a>
        </div>
        <div id="bookmark-tooltip-description">Description</div>
      </div>
    </div>

    <!-- Console -->

    <div id="console-output-wrapper">
      <div id="console-output-area"></div>
    </div>
    <div id="console-suggestion-area"></div>
    <div id="statusbar">
      <div id="console-input-area">
        <div class="button" id="console-filter-button">
          <i class="material-icons">filter_list</i>
        </div>
        <input type="text" spellcheck="false" placeholder="Run Command...">
      </div>
      <div style="flex-basis: 200px">
        <i class="material-icons">speed</i>
        <div id="statusbar-speed">0 km/h</div>
      </div>
      <div style="flex-basis: 300px">
        <i class="material-icons">location_on</i>
        <div id="statusbar-user-position">0° 0° 0m</div>
      </div>
      <div style="flex-basis: 300px">
        <i class="material-icons">mouse</i>
        <div id="statusbar-pointer-position"> - </div>
      </div>
    </div>

    <!-- Logo -->

    <div id="logo">
      <div id="logo-image"></div>
      <div id="logo-text"></div>
    </div>
  </div>

  <!-- Javascript libraries -->
  <!-- Third Party-->
  <script type="text/javascript" src="third-party/js/jquery-2.2.3.min.js"></script>

  <!-- Bootstrap -->
  <script type="text/javascript" src="third-party/js/bootstrap.bundle.min.js"></script>
  <script type="text/javascript" src="third-party/js/bootstrap-datepicker.js"></script>
  <script type="text/javascript" src="third-party/js/bootstrap-select.min.js"></script>

  <script type="text/javascript" src="third-party/js/d3.min.js"></script>
  <script type="text/javascript" src="third-party/js/fuzzyset.js"></script>
  <script type="text/javascript" src="third-party/js/nouislider.min.js"></script>

  <!-- Timeline -->
  <script type="text/javascript" src="third-party/js/vis-timeline-graph2d.min.js"></script>
  <script type="text/javascript" src="third-party/js/color-picker.min.js"></script>

  <!-- CosmoScout -->
  <script type="text/javascript" src="js/api.js"></script>
  <script type="text/javascript" src="js/cosmoscout.js"></script>

  <script type="text/javascript" src="js/apis/notification.js"></script>
  <script type="text/javascript" src="js/apis/sidebar.js"></script>
  <script type="text/javascript" src="js/apis/statusbar.js"></script>
  <script type="text/javascript" src="js/apis/timeline.js"></script>
  <script type="text/javascript" src="js/apis/loading_screen.js"></script>
  <script type="text/javascript" src="js/apis/calendar.js"></script>
  <script type="text/javascript" src="js/apis/gui.js"></script>
  <script type="text/javascript" src="js/apis/geocode.js"></script>
  <script type="text/javascript" src="js/apis/utils.js"></script>
  <script type="text/javascript" src="js/apis/bookmark_editor.js"></script>

  <script type="text/javascript">

    var CosmoScout = new CosmoScoutAPI();

    document.addEventListener('DOMContentLoaded', () => {
      CosmoScout.init(
        UtilsApi,
        GuiApi,
        LoadingScreenApi,
        NotificationApi,
        StatusbarApi,
        SidebarApi,
        CalendarApi,
        GeoCodeApi,
        BookmarkEditorApi,
        TimelineApi
      );

      const slider = document.querySelector('[data-callback="graphics.setShadowmapResolution"]');
      noUiSlider.create(slider, {
        start: 2048,
        connect: "lower",
        snap: true,
        range: { 'min': 256, '25%': 512, '50%': 1024, '75%': 2048, 'max': 4096 },
        format: wNumb({})
      });

      slider.noUiSlider.on('slide', function (values, handle, unencoded) {
        CosmoScout.callbacks.graphics.setShadowmapResolution(unencoded, 0);
      });

      CosmoScout.gui.initSlider('graphics.setMainUIScale', 0.5, 3.0, 0.1, [1.0]);
      CosmoScout.gui.initSlider('graphics.setWorldUIScale', 0.5, 3.0, 0.1, [1.0]);
      CosmoScout.gui.initSlider('graphics.setTerrainHeight', 1.0, 20.0, 0.1, [1]);
      CosmoScout.gui.initSlider("graphics.setLightingQuality", 1.0, 3.0, 1.0, [2.0]);
      CosmoScout.gui.initSlider("graphics.setShadowmapCascades", 1.0, 5.0, 1.0, [3.0]);
      CosmoScout.gui.initSlider("graphics.setShadowmapBias", 0.0, 10.0, 0.01, [1.0]);
      CosmoScout.gui.initSlider("graphics.setShadowmapRange", 0.0, 500.0, 1.0, [0.0, 100.0]);
      CosmoScout.gui.initSlider("graphics.setShadowmapExtension", -500.0, 500.0, 10.0, [-100.0, 100.0]);
      CosmoScout.gui.initSlider("graphics.setShadowmapSplitDistribution", 0.5, 5.0, 0.1, [1.0]);
      CosmoScout.gui.initSlider("graphics.setExposure", -30, 30, 0.5, [0]);
      CosmoScout.gui.initSlider("graphics.setSensorDiagonal", 5.0, 100, 1, [42]);
      CosmoScout.gui.initSlider("graphics.setFocalLength", 5.0, 500, 1, [24]);
      CosmoScout.gui.initSlider("graphics.setExposureCompensation", -10, 10, 0.5, [0]);
      CosmoScout.gui.initSlider("graphics.setExposureAdaptionSpeed", 0, 20, 0.1, [3]);
<<<<<<< HEAD
      CosmoScout.gui.initSlider("graphics.setAmbientLight", 0.0, 1.0, 0.001, [0.25]);
      CosmoScout.gui.initSlider("graphics.setExposureRange", -30.0, 30, 0.1, [-12, 9]);
      CosmoScout.gui.initSlider("graphics.setGlareIntensity", 0.0, 1, 0.01, [0.2]);
=======
      CosmoScout.gui.initSlider("graphics.setAmbientLight", 0.0, 1.0, 0.001, [0.0]);
      CosmoScout.gui.initSlider("graphics.setAmbientOcclusion", 0.0, 1.0, 0.001, [0.5]);
      CosmoScout.gui.initSlider("graphics.setExposureRange", -30.0, 30, 0.1, [-14, 9]);
      CosmoScout.gui.initSlider("graphics.setGlareIntensity", 0.0, 1, 0.01, [0.1]);
>>>>>>> 19a5ea74
      CosmoScout.gui.initSlider("graphics.setGlareQuality", 0, 5, 1, [0]);

      $(document).on('click', '.item-create-button', function () {
        $(this).addClass('active');
        $(this).text('Cancel');
      });

      document.querySelector('[data-callback="graphics.setEnableAutoExposure"]')
        .addEventListener('change', (event) => {
          if (event.target.checked) {
            document.querySelector('[data-callback="graphics.setExposure"]').classList.add('unresponsive');
            document.querySelector('[data-callback="graphics.setExposureRange"]').classList.remove('unresponsive');
          } else {
            document.querySelector('[data-callback="graphics.setExposure"]').classList.remove('unresponsive');
            document.querySelector('[data-callback="graphics.setExposureRange"]').classList.add('unresponsive');
          }
        });

      document.querySelector('[data-callback="graphics.setEnableHDR"]')
        .addEventListener('change', (event) => {
          if (event.target.checked) {
            document.querySelectorAll('.hdr-setting').forEach((elem) => elem.classList.remove('unresponsive'));
          } else {
            document.querySelectorAll('.hdr-setting').forEach((elem) => elem.classList.add('unresponsive'));
          }
        });
    });
  </script>

  <template id="button-template">
    <a class="btn light-glass" data-toggle="tooltip">
      <i class="material-icons">%ICON%</i>
    </a>
  </template>

  <template id="notification-template">
    <div class="notification row">
      <div class="col-2 align-self-center">
        <i class="material-icons">%ICON%</i>
      </div>
      <div class="col-10">
        <div class="notification-title font-alegreya pt-1">%TITLE%</div>
        <div class="notification-content pb-2">%CONTENT%</div>
      </div>
    </div>
  </template>

  <template id="sidebar-plugin-tab-template">
    <div class="sidebar-tab">
      <div class="section-header collapsed tab" id="heading-%ID%" data-toggle="collapse" data-target="#collapse-%ID%"
        aria-expanded="false" aria-controls="collapse-%ID%" type="button">
        <span class="header-name font-alegreya">%NAME%</span>
        <i class="material-icons">%ICON%</i>
      </div>
      <div class="section-body collapse container-fluid" id="collapse-%ID%" aria-labelledby="heading-%ID%"
        data-parent="#sidebar-accordion">
        %CONTENT%
      </div>
    </div>
  </template>

  <template id="sidebar-settings-section-template">
    <div class="settings-section">
      <div class="section-header collapsed font-alegreya" id="headingSettings-%ID%" data-toggle="collapse"
        data-target="#collapseSettings-%ID%" aria-expanded="false" aria-controls="collapseSettings-%ID%" type="button">
        <i class="material-icons">%ICON%</i>
        <span>%NAME%</span>
        <i class="material-icons caret-icon">keyboard_arrow_left</i>
      </div>
      <div class="section-body collapse container-fluid" id="collapseSettings-%ID%"
        aria-labelledby="headingSettings-%ID%" data-parent="#settings-accordion">
        %CONTENT%
      </div>
    </div>
  </template>

</body>

</html><|MERGE_RESOLUTION|>--- conflicted
+++ resolved
@@ -921,16 +921,10 @@
       CosmoScout.gui.initSlider("graphics.setFocalLength", 5.0, 500, 1, [24]);
       CosmoScout.gui.initSlider("graphics.setExposureCompensation", -10, 10, 0.5, [0]);
       CosmoScout.gui.initSlider("graphics.setExposureAdaptionSpeed", 0, 20, 0.1, [3]);
-<<<<<<< HEAD
-      CosmoScout.gui.initSlider("graphics.setAmbientLight", 0.0, 1.0, 0.001, [0.25]);
+      CosmoScout.gui.initSlider("graphics.setAmbientLight", 0.0, 1.0, 0.001, [0.0]);
+      CosmoScout.gui.initSlider("graphics.setAmbientOcclusion", 0.0, 1.0, 0.001, [0.5]);
       CosmoScout.gui.initSlider("graphics.setExposureRange", -30.0, 30, 0.1, [-12, 9]);
       CosmoScout.gui.initSlider("graphics.setGlareIntensity", 0.0, 1, 0.01, [0.2]);
-=======
-      CosmoScout.gui.initSlider("graphics.setAmbientLight", 0.0, 1.0, 0.001, [0.0]);
-      CosmoScout.gui.initSlider("graphics.setAmbientOcclusion", 0.0, 1.0, 0.001, [0.5]);
-      CosmoScout.gui.initSlider("graphics.setExposureRange", -30.0, 30, 0.1, [-14, 9]);
-      CosmoScout.gui.initSlider("graphics.setGlareIntensity", 0.0, 1, 0.01, [0.1]);
->>>>>>> 19a5ea74
       CosmoScout.gui.initSlider("graphics.setGlareQuality", 0, 5, 1, [0]);
 
       $(document).on('click', '.item-create-button', function () {
