--- conflicted
+++ resolved
@@ -37,15 +37,9 @@
   std::set<std::string> result;
 
   for (auto& p : boost::filesystem::directory_iterator(directory)) {
-<<<<<<< HEAD
-    if (std::regex_match(p.path().string(), regex) && boost::filesystem::is_regular_file(p.path()))
-    {
-      result.insert(p.path().generic_string());
-=======
     if (std::regex_match(p.path().string(), regex) &&
         boost::filesystem::is_regular_file(p.path())) {
       result.insert(p.path().string());
->>>>>>> e96ce321
     }
   }
 
@@ -58,14 +52,9 @@
   std::set<std::string> result;
 
   for (auto& p : boost::filesystem::directory_iterator(directory)) {
-<<<<<<< HEAD
-    if (std::regex_match(p.path().string(), regex) && boost::filesystem::is_directory(p.path()))
-      result.insert(p.path().generic_string());
-=======
     if (std::regex_match(p.path().string(), regex) && boost::filesystem::is_directory(p.path())) {
       result.insert(p.path().string());
     }
->>>>>>> e96ce321
   }
 
   return result;
