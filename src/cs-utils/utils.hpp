////////////////////////////////////////////////////////////////////////////////////////////////////
//                               This file is part of CosmoScout VR                               //
//      and may be used under the terms of the MIT license. See the LICENSE file for details.     //
//                        Copyright: (c) 2019 German Aerospace Center (DLR)                       //
////////////////////////////////////////////////////////////////////////////////////////////////////

#ifndef CS_UTILS_UTILS_HPP
#define CS_UTILS_UTILS_HPP

#include "cs_utils_export.hpp"

#include <algorithm>
#include <limits>
#include <map>
#include <sstream>
#include <string>
#include <type_traits>
#include <unordered_map>
#include <vector>

/// Utility functions for all sorts of stuff.
namespace cs::utils {

/// Defines the order in which objects will be rendered.
enum class CS_UTILS_EXPORT DrawOrder : int {
  ePlanets          = 100,
  eOpaqueItems      = 200,
  eStars            = 300,
  eAtmospheres      = 400,
  eTransparentItems = 500,
  eRay              = 600,
  eGui              = 700
};

template <typename T>
bool contains(T const& container, typename T::value_type const& item) {
  return std::find(std::begin(container), std::end(container), item) != std::end(container);
}

template <typename K, typename V>
bool contains(std::map<K, V> const& map, K const& key) {
  return map.find(key) != map.end();
}

template <typename K, typename V>
bool contains(std::unordered_map<K, V> const& map, K const& key) {
  return map.find(key) != map.end();
}

/// Returns true if the given string contains at least once the given value.
CS_UTILS_EXPORT bool contains(std::string const& string, std::string const& value);

/// Returns true if the start of the given string fully contains the given prefix.
CS_UTILS_EXPORT bool startsWith(std::string const& string, std::string const& prefix);

/// Returns true if the end of the given string fully contains the given postfix.
CS_UTILS_EXPORT bool endsWith(std::string const& string, std::string const& postfix);

/// Replaces all occurrences of the sPlaceHolder parameter in sInput by sNewString.
CS_UTILS_EXPORT void replaceString(
    std::string& sInput, std::string const& sPlaceHolder, std::string const& sNewString);

template <typename T>
std::string toString(T const& v) {
  std::ostringstream oss;
  oss << v;
  return oss.str();
}

template <>
CS_UTILS_EXPORT std::string toString(float const& v);

template <>
CS_UTILS_EXPORT std::string toString(double const& v);

template <>
CS_UTILS_EXPORT std::string toString(std::string const& v);

CS_UTILS_EXPORT std::string toString(char const* v);

template <typename T>
T fromString(std::string const& v) {
  std::istringstream iss(v);
  T                  r;
  iss >> r;
  return r;
}

/// Splits the given string into chunks separated by the delim character.
CS_UTILS_EXPORT std::vector<std::string> splitString(std::string const& s, char delim);

/// A template to cast an enum class to its underlying type.
template <typename T>
constexpr typename std::underlying_type<T>::type enumCast(T val) {
  return static_cast<typename std::underlying_type<T>::type>(val);
}

/// Well, does what is says.
float CS_UTILS_EXPORT getCurrentFarClipDistance();

<<<<<<< HEAD
void CS_UTILS_EXPORT enableGLDebug(bool onlyErrors = true);
void CS_UTILS_EXPORT disableGLDebug();
=======
/// Executes a system command and returns the output.
std::string exec(std::string const& cmd);

>>>>>>> c3cda985
} // namespace cs::utils

#endif // CS_UTILS_UTILS_HPP<|MERGE_RESOLUTION|>--- conflicted
+++ resolved
@@ -98,14 +98,12 @@
 /// Well, does what is says.
 float CS_UTILS_EXPORT getCurrentFarClipDistance();
 
-<<<<<<< HEAD
 void CS_UTILS_EXPORT enableGLDebug(bool onlyErrors = true);
 void CS_UTILS_EXPORT disableGLDebug();
-=======
+
 /// Executes a system command and returns the output.
 std::string exec(std::string const& cmd);
 
->>>>>>> c3cda985
 } // namespace cs::utils
 
 #endif // CS_UTILS_UTILS_HPP