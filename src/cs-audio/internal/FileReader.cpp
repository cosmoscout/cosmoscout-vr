////////////////////////////////////////////////////////////////////////////////////////////////////
//                               This file is part of CosmoScout VR                               //
////////////////////////////////////////////////////////////////////////////////////////////////////

// SPDX-FileCopyrightText: German Aerospace Center (DLR) <cosmoscout@dlr.de>
// SPDX-License-Identifier: MIT

#include "FileReader.hpp"
#include "BufferManager.hpp"
#include "../logger.hpp"

#include <iostream>
#include <fstream>
#include <cstring>
#include <variant>
#include <algorithm>
#include <cstdlib>
#include <AL/al.h>
#include <AL/alext.h>
#include <sndfile.h>
#include <stdio.h>
#include <cstdint>
#include <limits.h>

namespace cs::audio {

<<<<<<< HEAD
const char * FileReader::formatName(ALenum format)
=======
const char * FileReader::getFormatName(ALenum format)
>>>>>>> 52d069af
{
  switch(format)
  {
    case AL_FORMAT_MONO8: return "Mono, U8";
    case AL_FORMAT_MONO16: return "Mono, S16";
    case AL_FORMAT_MONO_FLOAT32: return "Mono, Float32";
    case AL_FORMAT_MONO_MULAW: return "Mono, muLaw";
    case AL_FORMAT_MONO_ALAW_EXT: return "Mono, aLaw";
    case AL_FORMAT_MONO_IMA4: return "Mono, IMA4 ADPCM";
    case AL_FORMAT_MONO_MSADPCM_SOFT: return "Mono, MS ADPCM";
    case AL_FORMAT_STEREO8: return "Stereo, U8";
    case AL_FORMAT_STEREO16: return "Stereo, S16";
    case AL_FORMAT_STEREO_FLOAT32: return "Stereo, Float32";
    case AL_FORMAT_STEREO_MULAW: return "Stereo, muLaw";
    case AL_FORMAT_STEREO_ALAW_EXT: return "Stereo, aLaw";
    case AL_FORMAT_STEREO_IMA4: return "Stereo, IMA4 ADPCM";
    case AL_FORMAT_STEREO_MSADPCM_SOFT: return "Stereo, MS ADPCM";
    case AL_FORMAT_QUAD8: return "Quadraphonic, U8";
    case AL_FORMAT_QUAD16: return "Quadraphonic, S16";
    case AL_FORMAT_QUAD32: return "Quadraphonic, Float32";
    case AL_FORMAT_QUAD_MULAW: return "Quadraphonic, muLaw";
    case AL_FORMAT_51CHN8: return "5.1 Surround, U8";
    case AL_FORMAT_51CHN16: return "5.1 Surround, S16";
    case AL_FORMAT_51CHN32: return "5.1 Surround, Float32";
    case AL_FORMAT_51CHN_MULAW: return "5.1 Surround, muLaw";
    case AL_FORMAT_61CHN8: return "6.1 Surround, U8";
    case AL_FORMAT_61CHN16: return "6.1 Surround, S16";
    case AL_FORMAT_61CHN32: return "6.1 Surround, Float32";
    case AL_FORMAT_61CHN_MULAW: return "6.1 Surround, muLaw";
    case AL_FORMAT_71CHN8: return "7.1 Surround, U8";
    case AL_FORMAT_71CHN16: return "7.1 Surround, S16";
    case AL_FORMAT_71CHN32: return "7.1 Surround, Float32";
    case AL_FORMAT_71CHN_MULAW: return "7.1 Surround, muLaw";
    case AL_FORMAT_BFORMAT2D_8: return "B-Format 2D, U8";
    case AL_FORMAT_BFORMAT2D_16: return "B-Format 2D, S16";
    case AL_FORMAT_BFORMAT2D_FLOAT32: return "B-Format 2D, Float32";
    case AL_FORMAT_BFORMAT2D_MULAW: return "B-Format 2D, muLaw";
    case AL_FORMAT_BFORMAT3D_8: return "B-Format 3D, U8";
    case AL_FORMAT_BFORMAT3D_16: return "B-Format 3D, S16";
    case AL_FORMAT_BFORMAT3D_FLOAT32: return "B-Format 3D, Float32";
    case AL_FORMAT_BFORMAT3D_MULAW: return "B-Format 3D, muLaw";
    case AL_FORMAT_UHJ2CHN8_SOFT: return "UHJ 2-channel, U8";
    case AL_FORMAT_UHJ2CHN16_SOFT: return "UHJ 2-channel, S16";
    case AL_FORMAT_UHJ2CHN_FLOAT32_SOFT: return "UHJ 2-channel, Float32";
    case AL_FORMAT_UHJ3CHN8_SOFT: return "UHJ 3-channel, U8";
    case AL_FORMAT_UHJ3CHN16_SOFT: return "UHJ 3-channel, S16";
    case AL_FORMAT_UHJ3CHN_FLOAT32_SOFT: return "UHJ 3-channel, Float32";
    case AL_FORMAT_UHJ4CHN8_SOFT: return "UHJ 4-channel, U8";
    case AL_FORMAT_UHJ4CHN16_SOFT: return "UHJ 4-channel, S16";
    case AL_FORMAT_UHJ4CHN_FLOAT32_SOFT: return "UHJ 4-channel, Float32";
  }
  return "Unknown Format";
}

bool FileReader::readMetaData(std::string fileName, AudioContainer& audioContainer) {
  FormatType      sample_format  = Int16;
  ALint           byteblockalign = 0;
  ALint           splblockalign  = 0;
  ALenum          format;
  SNDFILE*        sndfile;
  SF_INFO         sfinfo;

  /* Open the audio file and check that it's usable. */
  sndfile = sf_open(fileName.c_str(), SFM_READ, &sfinfo);
  if (!sndfile) {
    logger().warn("Could not open audio in {}: {}", fileName, sf_strerror(sndfile));
    return false;
  }
  if (sfinfo.frames < 1) {
    logger().warn("Bad sample count in {}({})", fileName, sfinfo.frames);
    sf_close(sndfile);
    return false;
  }

  /* Detect a suitable format to load. Formats like Vorbis and Opus use float
   * natively, so load as float to avoid clipping when possible. Formats
   * larger than 16-bit can also use float to preserve a bit more precision.
   */
  switch ((sfinfo.format & SF_FORMAT_SUBMASK)) {
  case SF_FORMAT_PCM_24:
  case SF_FORMAT_PCM_32:
  case SF_FORMAT_FLOAT:
  case SF_FORMAT_DOUBLE:
  case SF_FORMAT_VORBIS:
  case SF_FORMAT_OPUS:
  case SF_FORMAT_ALAC_20:
  case SF_FORMAT_ALAC_24:
  case SF_FORMAT_ALAC_32:
  case 0x0080 /*SF_FORMAT_MPEG_LAYER_I*/:
  case 0x0081 /*SF_FORMAT_MPEG_LAYER_II*/:
  case 0x0082 /*SF_FORMAT_MPEG_LAYER_III*/:
    if (alIsExtensionPresent("AL_EXT_FLOAT32"))
      sample_format = Float;
    break;
  case SF_FORMAT_IMA_ADPCM:
    /* ADPCM formats require setting a block alignment as specified in the
     * file, which needs to be read from the wave 'fmt ' chunk manually
     * since libsndfile doesn't provide it in a format-agnostic way.
     */
    if (sfinfo.channels <= 2 && (sfinfo.format & SF_FORMAT_TYPEMASK) == SF_FORMAT_WAV &&
        alIsExtensionPresent("AL_EXT_IMA4") && alIsExtensionPresent("AL_SOFT_block_alignment"))
      sample_format = IMA4;
    break;
  case SF_FORMAT_MS_ADPCM:
    if (sfinfo.channels <= 2 && (sfinfo.format & SF_FORMAT_TYPEMASK) == SF_FORMAT_WAV &&
        alIsExtensionPresent("AL_SOFT_MSADPCM") && alIsExtensionPresent("AL_SOFT_block_alignment"))
      sample_format = MSADPCM;
    break;
  }

  if (sample_format == IMA4 || sample_format == MSADPCM) {
    /* For ADPCM, lookup the wave file's "fmt " chunk, which is a
     * WAVEFORMATEX-based structure for the audio format.
     */
    SF_CHUNK_INFO      inf  = {"fmt ", 4, 0, NULL};
    SF_CHUNK_ITERATOR* iter = sf_get_chunk_iterator(sndfile, &inf);

    /* If there's an issue getting the chunk or block alignment, load as
     * 16-bit and have libsndfile do the conversion.
     */
    if (!iter || sf_get_chunk_size(iter, &inf) != SF_ERR_NO_ERROR || inf.datalen < 14)
      sample_format = Int16;
    else {
      ALubyte* fmtbuf = static_cast<ALubyte*>(calloc(inf.datalen, 1));
      inf.data        = fmtbuf;
      if (sf_get_chunk_data(iter, &inf) != SF_ERR_NO_ERROR)
        sample_format = Int16;
      else {
        /* Read the nBlockAlign field, and convert from bytes- to
         * samples-per-block (verifying it's valid by converting back
         * and comparing to the original value).
         */
        byteblockalign = fmtbuf[12] | (fmtbuf[13] << 8);
        if (sample_format == IMA4) {
          splblockalign = (byteblockalign / sfinfo.channels - 4) / 4 * 8 + 1;
          if (splblockalign < 1 ||
              ((splblockalign - 1) / 2 + 4) * sfinfo.channels != byteblockalign)
            sample_format = Int16;
        } else {
          splblockalign = (byteblockalign / sfinfo.channels - 7) * 2 + 2;
          if (splblockalign < 2 ||
              ((splblockalign - 2) / 2 + 7) * sfinfo.channels != byteblockalign)
            sample_format = Int16;
        }
      }
      free(fmtbuf);
    }
  }

  if (sample_format == Int16) {
    splblockalign  = 1;
    byteblockalign = sfinfo.channels * 2;
  } else if (sample_format == Float) {
    splblockalign  = 1;
    byteblockalign = sfinfo.channels * 4;
  }

  /* Figure out the OpenAL format from the file and desired sample type. */
  format = AL_NONE;
  if (sfinfo.channels == 1) {
    if (sample_format == Int16)
      format = AL_FORMAT_MONO16;
    else if (sample_format == Float)
      format = AL_FORMAT_MONO_FLOAT32;
    else if (sample_format == IMA4)
      format = AL_FORMAT_MONO_IMA4;
    else if (sample_format == MSADPCM)
      format = AL_FORMAT_MONO_MSADPCM_SOFT;
  } else if (sfinfo.channels == 2) {
    if (sample_format == Int16)
      format = AL_FORMAT_STEREO16;
    else if (sample_format == Float)
      format = AL_FORMAT_STEREO_FLOAT32;
    else if (sample_format == IMA4)
      format = AL_FORMAT_STEREO_IMA4;
    else if (sample_format == MSADPCM)
      format = AL_FORMAT_STEREO_MSADPCM_SOFT;
  } else if (sfinfo.channels == 3) {
    if (sf_command(sndfile, SFC_WAVEX_GET_AMBISONIC, NULL, 0) == SF_AMBISONIC_B_FORMAT) {
      if (sample_format == Int16)
        format = AL_FORMAT_BFORMAT2D_16;
      else if (sample_format == Float)
        format = AL_FORMAT_BFORMAT2D_FLOAT32;
    }
  } else if (sfinfo.channels == 4) {
    if (sf_command(sndfile, SFC_WAVEX_GET_AMBISONIC, NULL, 0) == SF_AMBISONIC_B_FORMAT) {
      if (sample_format == Int16)
        format = AL_FORMAT_BFORMAT3D_16;
      else if (sample_format == Float)
        format = AL_FORMAT_BFORMAT3D_FLOAT32;
    }
  }
  if (!format) {
    logger().warn("Unsupported channel count: {}", sfinfo.channels);
    sf_close(sndfile);
    return false;
  }

  if (sfinfo.frames / splblockalign > (sf_count_t)(INT_MAX / byteblockalign)) {
    logger().warn("Too many samples in {} ({})", fileName, sfinfo.frames);
    sf_close(sndfile);
    return false;
  }

  audioContainer.format = format;
  audioContainer.formatType = sample_format;
  audioContainer.sfInfo = sfinfo; 
  audioContainer.splblockalign = splblockalign;
  audioContainer.byteblockalign = byteblockalign;
  audioContainer.sndFile = sndfile;
  return true;
}

////////////////////////////////////////////////////////////////////////////////////////////////////

bool FileReader::loadFile(std::string fileName, AudioContainer& audioContainer) {
  
  if (!readMetaData(fileName, audioContainer)) {
    return false;
  }

  /* Decode the whole audio file to a buffer. */
  sf_count_t num_frames;
  switch (audioContainer.formatType) {
    case Int16:
      audioContainer.audioData =
        std::vector<short>((size_t)(audioContainer.sfInfo.frames / audioContainer.splblockalign * audioContainer.byteblockalign));
      num_frames = sf_readf_short(
        audioContainer.sndFile, 
        std::get<std::vector<short>>(audioContainer.audioData).data(), 
        audioContainer.sfInfo.frames);
      break;

    case Float:
      audioContainer.audioData =
        std::vector<float>((size_t)(audioContainer.sfInfo.frames / audioContainer.splblockalign * audioContainer.byteblockalign));
      num_frames = sf_readf_float(
        audioContainer.sndFile, 
        std::get<std::vector<float>>(audioContainer.audioData).data(),
        audioContainer.sfInfo.frames);
      break;

    default:
      audioContainer.audioData =
        std::vector<int>((size_t)(audioContainer.sfInfo.frames / audioContainer.splblockalign * audioContainer.byteblockalign));
      sf_count_t count = audioContainer.sfInfo.frames / audioContainer.splblockalign * audioContainer.byteblockalign;
      num_frames =
        sf_read_raw(audioContainer.sndFile, 
        std::get<std::vector<int>>(audioContainer.audioData).data(), 
        count);
      if (num_frames > 0) {
        num_frames = num_frames / audioContainer.byteblockalign * audioContainer.splblockalign;    
      }
  }

  if (num_frames < 1) {
    audioContainer.reset();
    logger().warn("Failed to read samples in {} ({})", fileName, num_frames);
    return false;
  }

  audioContainer.size = (ALsizei)(num_frames / audioContainer.splblockalign * audioContainer.byteblockalign);
  sf_close(audioContainer.sndFile);
  return true;
}

////////////////////////////////////////////////////////////////////////////////////////////////////

bool FileReader::openStream(std::string fileName, AudioContainerStreaming& audioContainer) {

  audioContainer.reset();
  if (!readMetaData(fileName, audioContainer)) {
    logger().warn("readMetaData() failed");
    return false;
  }

  audioContainer.blockCount = audioContainer.sfInfo.samplerate / audioContainer.splblockalign;
  audioContainer.blockCount = audioContainer.blockCount * audioContainer.bufferLength / 1000;

  switch (audioContainer.formatType) {
    case Int16:
      audioContainer.audioData = std::vector<short>((size_t)(audioContainer.blockCount * audioContainer.byteblockalign));
      break;
    case Float:
      audioContainer.audioData = std::vector<float>((size_t)(audioContainer.blockCount * audioContainer.byteblockalign));
      break;
    default:
      audioContainer.audioData = std::vector<int>((size_t)(audioContainer.blockCount * audioContainer.byteblockalign));
  }

  return true;
}

////////////////////////////////////////////////////////////////////////////////////////////////////

bool FileReader::getNextStreamBlock(AudioContainerStreaming& audioContainer) {

  sf_count_t slen;
  switch (audioContainer.formatType) {
    case Int16:
      slen = sf_readf_short(audioContainer.sndFile, std::get<std::vector<short>>(audioContainer.audioData).data(),
        audioContainer.blockCount * audioContainer.splblockalign);

      if (slen < 1) {
        sf_seek(audioContainer.sndFile, 0, SEEK_SET);

        if (audioContainer.isLooping) {
          return getNextStreamBlock(audioContainer);
        } else {
          return false;
        }
      }
      slen *= audioContainer.byteblockalign;
      break;

    case Float:
      slen = sf_readf_float(audioContainer.sndFile, std::get<std::vector<float>>(audioContainer.audioData).data(),
        audioContainer.blockCount * audioContainer.splblockalign);
      if (slen < 1) {
        sf_seek(audioContainer.sndFile, 0, SEEK_SET);

        if (audioContainer.isLooping) {
          return getNextStreamBlock(audioContainer);
        } else {
          return false;
        }
      }
      slen *= audioContainer.byteblockalign;
      break;

    default:
      slen = sf_read_raw(audioContainer.sndFile, std::get<std::vector<int>>(audioContainer.audioData).data(),
        audioContainer.blockCount * audioContainer.splblockalign);
      if (slen > 0)
        slen -= slen % audioContainer.byteblockalign;
      if (slen < 1)
        sf_seek(audioContainer.sndFile, 0, SEEK_SET);
        
        if (audioContainer.isLooping) {
          return getNextStreamBlock(audioContainer);
        } else {
          return false;
        }
  }
  audioContainer.bufferSize = slen;
  return true;
}

} // namespace cs::audio<|MERGE_RESOLUTION|>--- conflicted
+++ resolved
@@ -24,11 +24,7 @@
 
 namespace cs::audio {
 
-<<<<<<< HEAD
-const char * FileReader::formatName(ALenum format)
-=======
 const char * FileReader::getFormatName(ALenum format)
->>>>>>> 52d069af
 {
   switch(format)
   {
