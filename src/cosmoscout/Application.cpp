--- conflicted
+++ resolved
@@ -829,7 +829,6 @@
 
 void Application::registerGuiCallbacks() {
 
-<<<<<<< HEAD
   // core callbacks --------------------------------------------------------------------------------
 
   // Saves the current scene state to the given file.
@@ -840,7 +839,7 @@
   // Loads a scene state from the given file.
   mGuiManager->getGui()->registerCallback("core.load", "Loads a scene state from the given file.",
       std::function([this](std::string&& file) { mSettings->read(file); }));
-=======
+
   // Unloads a plugin.
   mGuiManager->getGui()->registerCallback("core.unloadPlugin",
       "Unloads the plugin with the given name.", std::function([this](std::string&& pluginName) {
@@ -873,7 +872,6 @@
           spdlog::info(plugin.first);
         }
       }));
->>>>>>> 8eb9e8e5
 
   // graphics callbacks ----------------------------------------------------------------------------
 
@@ -1327,6 +1325,8 @@
 ////////////////////////////////////////////////////////////////////////////////////////////////////
 
 void Application::unregisterGuiCallbacks() {
+  mGuiManager->getGui()->unregisterCallback("core.save");
+  mGuiManager->getGui()->unregisterCallback("core.load");
   mGuiManager->getGui()->unregisterCallback("core.listPlugins");
   mGuiManager->getGui()->unregisterCallback("core.loadPlugin");
   mGuiManager->getGui()->unregisterCallback("core.reloadPlugin");
