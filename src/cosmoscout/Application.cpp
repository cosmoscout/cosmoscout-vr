--- conflicted
+++ resolved
@@ -1688,7 +1688,6 @@
             mSolarSystem->getObserver().getFrameName(), cart, rotation, duration.value_or(3.0));
       }));
 
-<<<<<<< HEAD
   mGuiManager->getGui()->registerCallback("input.reloadDFNs",
       "Reloads the DFNs. This can be used to hot reload the DFNs, when editing the interaction"
       "xml files.",
@@ -1701,7 +1700,8 @@
           interactionManager->ReloadGraphForContext(
               context, GetVistaSystem()->GetClusterMode()->GetNodeName());
         }
-=======
+      }));
+
   // Transfer function editor callbacks ------------------------------------------------------------
 
   // Reads a transfer function json file with the given name and sends its contents to the editor
@@ -1741,7 +1741,6 @@
 
         mGuiManager->getGui()->callJavascript(
             "CosmoScout.transferFunctionEditor.setAvailableTransferFunctions", j.dump());
->>>>>>> 5c7b6837
       }));
 }
 
