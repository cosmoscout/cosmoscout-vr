--- conflicted
+++ resolved
@@ -158,10 +158,9 @@
 
   glPopAttrib();
 
-<<<<<<< HEAD
   mOldWidth  = mWidth;
   mOldHeight = mHeight;
-=======
+
   // A viewport resize event occurred some frames ago. Let's resize our items accordingly!
   if (mDelayedViewportUpdate > 0 &&
       mDelayedViewportUpdate < GetVistaSystem()->GetGraphicsManager()->GetFrameCount()) {
@@ -169,7 +168,6 @@
     mViewport->GetViewportProperties()->GetSize(mWidth, mHeight);
     updateItems();
   }
->>>>>>> 7a030124
 
   return true;
 }
