--- conflicted
+++ resolved
@@ -38,15 +38,8 @@
   // setup shadows ---------------------------------------------------------------------------------
 
   mShadowMap->setEnabled(false);
-<<<<<<< HEAD
   mShadowMap->setResolution(static_cast<uint32_t>(mSettings->mGraphics.pShadowMapResolution.get()));
   mShadowMap->setBias(mSettings->mGraphics.pShadowMapBias.get() * 0.0001f);
-=======
-  mShadowMap->setResolution(static_cast<uint32_t>(pShadowMapResolution.get()));
-
-  float const eps = 0.0001F;
-  mShadowMap->setBias(pShadowMapBias.get() * eps);
->>>>>>> 3020d26a
   pSG->NewOpenGLNode(pSG->GetRoot(), mShadowMap.get());
 
   calculateCascades();
@@ -56,37 +49,22 @@
   mSettings->mGraphics.pEnableShadowsFreeze.connect(
       [this](bool val) { mShadowMap->setFreezeCascades(val); });
 
-<<<<<<< HEAD
   mSettings->mGraphics.pShadowMapResolution.connect(
       [this](int val) { mShadowMap->setResolution((uint32_t)val); });
 
-  mSettings->mGraphics.pShadowMapCascades.connect([this](int) { calculateCascades(); });
+  mSettings->mGraphics.pShadowMapCascades.connect([this](int /*unused*/) { calculateCascades(); });
 
   mSettings->mGraphics.pShadowMapBias.connect(
       [this](float val) { mShadowMap->setBias(val * 0.0001f); });
 
-  mSettings->mGraphics.pShadowMapSplitDistribution.connect([this](float) { calculateCascades(); });
-
-  mSettings->mGraphics.pShadowMapRange.connect([this](glm::vec2) { calculateCascades(); });
-
-  mSettings->mGraphics.pShadowMapExtension.connect([this](glm::vec2) { calculateCascades(); });
-=======
-  pShadowMapResolution.connect(
-      [this](int val) { mShadowMap->setResolution(static_cast<uint32_t>(val)); });
-
-  pShadowMapCascades.connect([this](int /*unused*/) { calculateCascades(); });
-
-  pShadowMapBias.connect([this](float val) {
-    float const eps = 0.0001F;
-    mShadowMap->setBias(val * eps);
-  });
-
-  pShadowMapSplitDistribution.connect([this](float /*unused*/) { calculateCascades(); });
-
-  pShadowMapRange.connect([this](glm::vec2 /*unused*/) { calculateCascades(); });
-
-  pShadowMapExtension.connect([this](glm::vec2 /*unused*/) { calculateCascades(); });
->>>>>>> 3020d26a
+  mSettings->mGraphics.pShadowMapSplitDistribution.connect(
+      [this](float /*unused*/) { calculateCascades(); });
+
+  mSettings->mGraphics.pShadowMapRange.connect(
+      [this](glm::vec2 /*unused*/) { calculateCascades(); });
+
+  mSettings->mGraphics.pShadowMapExtension.connect(
+      [this](glm::vec2 /*unused*/) { calculateCascades(); });
 
   // setup HDR buffer ------------------------------------------------------------------------------
 
@@ -136,20 +114,11 @@
     // Whenever the exposure changes, and if auto-glow is enabled, we change the glow intensity
     // based on the exposure value. The auto-glow amount is based on the current exposure relative
     // to the auto-exposure range.
-<<<<<<< HEAD
     if (mSettings->mGraphics.pEnableAutoGlow.get()) {
       float glow = (mSettings->mGraphics.pAutoExposureRange.get()[0] - value) /
                    (mSettings->mGraphics.pAutoExposureRange.get()[0] -
                        mSettings->mGraphics.pAutoExposureRange.get()[1]);
-      mSettings->mGraphics.pGlowIntensity = std::clamp(glow * 0.5f, 0.001f, 1.f);
-=======
-    if (pEnableAutoGlow.get()) {
-      float glow = (pAutoExposureRange.get()[0] - value) /
-                   (pAutoExposureRange.get()[0] - pAutoExposureRange.get()[1]);
-
-      float const eps = 0.001F;
-      pGlowIntensity  = std::clamp(glow * 0.5f, eps, 1.F);
->>>>>>> 3020d26a
+      mSettings->mGraphics.pGlowIntensity = std::clamp(glow * 0.5F, 0.001F, 1.F);
     }
   });
 }
@@ -193,16 +162,10 @@
     VistaProjection::VistaProjectionProperties* pProjProps =
         pViewport->GetProjection()->GetProjectionProperties();
 
-<<<<<<< HEAD
-    float height =
-        mSettings->mGraphics.pSensorDiagonal.get() / std::sqrt(std::pow(aspect, 2.f) + 1.f);
+    double height =
+        mSettings->mGraphics.pSensorDiagonal.get() / std::sqrt(std::pow(aspect, 2.0) + 1.0);
     height /= mSettings->mGraphics.pFocalLength.get();
-    float width = aspect * height;
-=======
-    double height = pSensorDiagonal.get() / std::sqrt(std::pow(aspect, 2.0) + 1.0);
-    height /= pFocalLength.get();
     double width = aspect * height;
->>>>>>> 3020d26a
     pProjProps->SetProjPlaneExtents(-width / 2, width / 2, -height / 2, height / 2);
     pProjProps->SetProjPlaneMidpoint(0, 0, -1);
   }
@@ -272,13 +235,8 @@
   int                count   = mSettings->mGraphics.pShadowMapCascades.get();
   std::vector<float> splits(count + 1);
   for (size_t i(0); i < splits.size(); ++i) {
-<<<<<<< HEAD
-    float alpha = (float)(i) / count;
+    float alpha = static_cast<float>(i) / static_cast<float>(count);
     alpha       = std::pow(alpha, mSettings->mGraphics.pShadowMapSplitDistribution.get());
-=======
-    float alpha = static_cast<float>(i) / static_cast<float>(count);
-    alpha       = std::pow(alpha, pShadowMapSplitDistribution.get());
->>>>>>> 3020d26a
     splits[i]   = glm::mix(nearEnd, farEnd, alpha);
   }
   mShadowMap->setCascadeSplits(splits);
