--- conflicted
+++ resolved
@@ -93,7 +93,6 @@
 ////////////////////////////////////////////////////////////////////////////////////////////////////
 
 void from_json(const nlohmann::json& j, Settings& o) {
-<<<<<<< HEAD
   o.mStartDate      = parseProperty<std::string>("startDate", j);
   o.mObserver       = parseSection<Settings::Observer>("observer", j);
   o.mSpiceKernel    = parseProperty<std::string>("spiceKernel", j);
@@ -107,23 +106,9 @@
   o.mStartDate      = parseProperty<std::string>("startDate", j);
   o.mMinDate        = parseProperty<std::string>("minDate", j);
   o.mMaxDate        = parseProperty<std::string>("maxDate", j);
-=======
-  o.mStartDate       = parseProperty<std::string>("startDate", j);
-  o.mObserver        = parseSection<Settings::Observer>("observer", j);
-  o.mSpiceKernel     = parseProperty<std::string>("spiceKernel", j);
-  o.mSceneScale      = parseProperty<Settings::SceneScale>("sceneScale", j);
-  o.mGui             = parseOptionalSection<Settings::Gui>("gui", j);
-  o.mWidgetScale     = parseProperty<float>("widgetScale", j);
-  o.mEnableMouseRay  = parseProperty<bool>("enableMouseRay", j);
   o.mFileLogLevel    = spdlog::level::from_str(parseProperty<std::string>("fileLogLevel", j));
   o.mConsoleLogLevel = spdlog::level::from_str(parseProperty<std::string>("consoleLogLevel", j));
   o.mScreenLogLevel  = spdlog::level::from_str(parseProperty<std::string>("screenLogLevel", j));
-  o.mAnchors         = parseMap<std::string, Settings::Anchor>("anchors", j);
-  o.mPlugins         = parseMap<std::string, nlohmann::json>("plugins", j);
-  o.mStartDate       = parseProperty<std::string>("startDate", j);
-  o.mMinDate         = parseProperty<std::string>("minDate", j);
-  o.mMaxDate         = parseProperty<std::string>("maxDate", j);
->>>>>>> 27d93959
 
   auto iter = j.find("downloadData");
   if (iter != j.end()) {
