////////////////////////////////////////////////////////////////////////////////////////////////////
//                               This file is part of CosmoScout VR                               //
//      and may be used under the terms of the MIT license. See the LICENSE file for details.     //
//                        Copyright: (c) 2019 German Aerospace Center (DLR)                       //
////////////////////////////////////////////////////////////////////////////////////////////////////

#ifndef CS_CORE_GUI_MANAGER_HPP
#define CS_CORE_GUI_MANAGER_HPP

#include "cs_core_export.hpp"

#include "../cs-gui/GuiItem.hpp"
#include "../cs-gui/ScreenSpaceGuiArea.hpp"
#include "../cs-gui/WorldSpaceGuiArea.hpp"
#include "../cs-gui/gui.hpp"
#include "../cs-gui/types.hpp"
#include "Settings.hpp"

#include "../cs-utils/FrameTimings.hpp"

#include <glm/glm.hpp>
#include <memory>
#include <optional>
#include <string>

class VistaOpenGLNode;
class VistaViewportResizeToProjectionAdapter;
class VistaTransformNode;

namespace cs::utils {
class FrameTimings;
} // namespace cs::utils

namespace cs::core {
class Settings;
class InputManager;

/// The GuiManager is the central access point to the application's user interface.
/// The user interface of CosmoScout VR consists of several webpages (GuiItems) which are rendered
/// with the Chromium Embedded Framework.
///
/// The GuiItems are either drawn in screen-space or - if the settings key "gui": {...} is specified
/// - in world-space. The key differences are:
/// Screen-Space:
///  * The UI automatically resizes when the window is resized
///  * When running in a clustered setup, each display will show an individual copy of the same
///    item. This is for example useful for the statistics GuiItem which is in all cases shown in
///    screen-space.
/// World-Space:
///  * The UI is drawn in a fixed resolution which is specified in the "guiPosition": {...} settings
///    key.
///  * When running in a clustered setup, the UI will be displayed across multiple displays.
///
/// There are several GuiItems involved: e.g. the timeline, the status-bar, the side-bar and the
/// notifications area. There are methods for getting access to these GuiItems - for example, these
/// can be used to register callbacks which will be executed when a button is pressed in the UI.
/// Plugins can add content to the sidebar. This is done with the methods addPluginTabToSideBar(),
/// addSettingsSectionToSideBar() and addScriptToGui().
///
/// This class should only be instantiated once - this is done by the Application class and this
/// instance is then passed to all plugins.
class CS_CORE_EXPORT GuiManager {
 public:
  GuiManager(std::shared_ptr<Settings> settings, std::shared_ptr<InputManager> pInputManager,
      std::shared_ptr<utils::FrameTimings> pFrameTimings);

  GuiManager(GuiManager const& other) = delete;
  GuiManager(GuiManager&& other)      = delete;

  GuiManager& operator=(GuiManager const& other) = delete;
  GuiManager& operator=(GuiManager&& other) = delete;

  virtual ~GuiManager();

  /// Set the cursor icon. This is usually used in the following way:
  /// guiItem->setCursorChangeCallback([](cs::gui::Cursor c) { GuiManager::setCursor(c); });
  static void setCursor(gui::Cursor cursor);

  /// Returns the CosmoScout Gui.
  gui::GuiItem* getGui() const;

  /// Returns the CosmoScout Statistics Gui.
  gui::GuiItem* getStatistics() const;

  /// This is called once a frame from the Application.
  void update();

  /// Bookmarks API --------------------------------------------------------------------------------

  /// Emitted after a bookmark has been added to the internal list.
  utils::Signal<uint32_t, Settings::Bookmark const&> const& onBookmarkAdded() const;

  /// Emitted after a bookmark has been removed from the internal list.
  utils::Signal<uint32_t, Settings::Bookmark const&> const& onBookmarkRemoved() const;

  /// Adds a new bookmark. If it has a location in time, it will be added to the timeline. The
  /// returned unique identifier can be used to delete the bookmark again.
  uint32_t addBookmark(Settings::Bookmark bookmark);

  /// Removes a bookmark from the internal map. It will also be removed from the timeline.
  void removeBookmark(uint32_t bookmarkID);

  /// Returns a reference to a map containing all bookmarks. As the identifiers are incremented
  /// sequentially, the map is sorted by bookmark creation time. The Bookmarks cannot be modified at
  /// run-time; if you want to modify an existing bookmark you have to re-create it.
  std::map<uint32_t, const Settings::Bookmark> const& getBookmarks() const;

  /// JavaScript API Wrapping ----------------------------------------------------------------------

  /// All methods below are thin wrappers around the corresponding JavaScript methods of
  /// 'CosmoScout.callbacks.gui'. Using the wrappers provides some compile-time type safety.

  /// Shows a notification in the top right corner.
  ///
  /// @param sTitle        The first line of the notification.
  /// @param sText         The second line of the notification.
  /// @param sIcon         The name of the material theme icon the notification should display.
  /// @param sFlyToOnClick The name of a location to fly to when clicked.
  void showNotification(std::string const& sTitle, std::string const& sText,
      std::string const& sIcon, std::string const& sFlyToOnClick = "") const;

  /// Adds button to the row of buttons beneath the timeline.
  ///
  /// @param name      The name of the button; this will be shown as tooltip.
  /// @param icon      The name of the Material icon.
  /// @param callback  This callback will be fired on a click.
  void addTimelineButton(
      std::string const& name, std::string const& icon, std::string const& callback) const;

  /// Removes a previously added button from the row of buttons beneath the timeline.
  ///
  /// @param name      The name of the button; this will be shown as tooltip.
  void removeTimelineButton(std::string const& name) const;

  /// Adds a new tab to the side bar.
  ///
  /// @param name     The title of the tab.
  /// @param icon     The name of the Material icon.
  /// @param content  The HTML that describes the tabs contents.
  void addPluginTabToSideBar(
      std::string const& name, std::string const& icon, std::string const& content);

  /// Adds a new tab to the side bar.
  ///
  /// @param name      The title of the tab.
  /// @param icon      The name of the Material icon.
  /// @param htmlFile  The HTML file that describes the tabs contents.
  void addPluginTabToSideBarFromHTML(
      std::string const& name, std::string const& icon, std::string const& htmlFile);

  /// Adds a new section to the settings tab.
  ///
  /// @param name     The title of the section.
  /// @param content  The HTML that describes the sections contents.
  void addSettingsSectionToSideBar(
      std::string const& name, std::string const& icon, std::string const& content);

  /// Adds a new section to the settings tab.
  ///
  /// @param name      The title of the section.
  /// @param htmlFile  The HTML file that describes the sections contents.
  void addSettingsSectionToSideBarFromHTML(
      std::string const& name, std::string const& icon, std::string const& htmlFile);

  void removePluginTab(std::string const& name);
  void removeSettingsSection(std::string const& name);

  /// This can be used to initialize the DOM elements added to the sidebar with the methods above.
  /// This is identical to getGui()->executeJavascript(src);
  ///
  /// @param src The javascript source code.
  void addScriptToGui(std::string const& src);

  /// This can be used to initialize the DOM elements added to the sidebar with the methods above.
  ///
  /// @param jsFile The javascript file that contains the source code.
  void addScriptToGuiFromJS(std::string const& jsFile);

  /// Append HTML to the body.
  /// The src content will be wrapped in a template element.
  ///
  /// @param src The html source code
  void addHtmlToGui(std::string const& id, std::string const& src);

  /// Adds a link element to the head with a local file href.
  ///
  /// @param fileName The filename in the css folder
  void addCssToGui(std::string const& fileName);

  /// Sets a checkbox to the given value. This is only a thin wrapper for
  /// "CosmoScout.gui.setCheckboxValue" but provides compile time type safety.
  void setCheckboxValue(std::string const& name, bool val, bool emitCallbacks = false) const;

  /// Checks a radio button. This is only a thin wrapper for "CosmoScout.gui.setRadioChecked" but
  /// provides compile time type safety.
  void setRadioChecked(std::string const& name, bool emitCallbacks = false) const;

  /// Sets a slider (with one or two handles) to the given value(s). These are only a thin wrappers
  /// for "CosmoScout.gui.setSliderValue" but provide compile time type safety.
  void setSliderValue(std::string const& name, double val, bool emitCallbacks = false) const;
  void setSliderValue(
      std::string const& name, glm::dvec2 const& val, bool emitCallbacks = false) const;

  /// Shows or hides the loading screen.
  void enableLoadingScreen(bool enable);

  /// Sets the status text on the loading screen. This is only useful during application start-up,
  /// as the loading screen will be hidden thereafter.
  void setLoadingScreenStatus(std::string const& sStatus) const;

  /// Sets the progress bar state.
  void setLoadingScreenProgress(float percent, bool animate) const;

<<<<<<< HEAD
  /// Hides or shows the entire user interface. This is bound to the ESC-key.
  void showGui();
  void hideGui();
  void toggleGui();

  /// This is called once a frame from the Application.
  void update();

  /// Adds a gui item to the or global gui area
  void addGuiItem(gui::GuiItem* pItem, unsigned int index = 0);

=======
>>>>>>> e96ce321
 private:
  void onLoad();
  void onSave();

  std::shared_ptr<InputManager>        mInputManager;
  std::shared_ptr<Settings>            mSettings;
  std::shared_ptr<utils::FrameTimings> mFrameTimings;

  std::unique_ptr<VistaViewportResizeToProjectionAdapter> mViewportUpdater;
  std::unique_ptr<gui::WorldSpaceGuiArea>                 mGlobalGuiArea;
  std::unique_ptr<gui::ScreenSpaceGuiArea>                mLocalGuiArea;

  std::unique_ptr<gui::GuiItem> mCosmoScoutGui;
  std::unique_ptr<gui::GuiItem> mStatistics;

  int mOnLoadConnection = -1;
  int mOnSaveConnection = -1;

  // The global GUI is drawn in world-space.
  VistaTransformNode* mGlobalGuiTransform  = nullptr;
  VistaOpenGLNode*    mGlobalGuiOpenGLnode = nullptr;

  // The local GUI is drawn in screen-space.
  VistaTransformNode* mLocalGuiTransform  = nullptr;
  VistaOpenGLNode*    mLocalGuiOpenGLnode = nullptr;

  std::map<uint32_t, const Settings::Bookmark>       mBookmarks;
  utils::Signal<uint32_t, Settings::Bookmark const&> mOnBookmarkAdded;
  utils::Signal<uint32_t, Settings::Bookmark const&> mOnBookmarkRemoved;
};

} // namespace cs::core

#endif // CS_CORE_GUI_MANAGER_HPP<|MERGE_RESOLUTION|>--- conflicted
+++ resolved
@@ -211,20 +211,9 @@
   /// Sets the progress bar state.
   void setLoadingScreenProgress(float percent, bool animate) const;
 
-<<<<<<< HEAD
-  /// Hides or shows the entire user interface. This is bound to the ESC-key.
-  void showGui();
-  void hideGui();
-  void toggleGui();
-
-  /// This is called once a frame from the Application.
-  void update();
-
   /// Adds a gui item to the or global gui area
   void addGuiItem(gui::GuiItem* pItem, unsigned int index = 0);
 
-=======
->>>>>>> e96ce321
  private:
   void onLoad();
   void onSave();
