////////////////////////////////////////////////////////////////////////////////////////////////////
//                               This file is part of CosmoScout VR                               //
//      and may be used under the terms of the MIT license. See the LICENSE file for details.     //
//                        Copyright: (c) 2019 German Aerospace Center (DLR)                       //
////////////////////////////////////////////////////////////////////////////////////////////////////

#ifndef CS_CORE_TOOLS_MULTIPOINT_TOOL_HPP
#define CS_CORE_TOOLS_MULTIPOINT_TOOL_HPP

#include "DeletableMark.hpp"
#include "Tool.hpp"

#include <list>
#include <memory>

namespace cs::core {
class TimeControl;
class SolarSystem;
class InputManager;
class Settings;

namespace tools {

/// A base class for tools that need multiple points to work. It provides an interface for adding
/// points at the current pointer location and checking if a point is selected.
class CS_CORE_EXPORT MultiPointTool : public Tool {
 public:
  /// Public properties where external can connect slots to.
  cs::utils::Property<bool> pAddPointMode = true;

  /// Consider this to be read-only.
  cs::utils::Property<bool> pAnyPointSelected = false;

<<<<<<< HEAD
  MultiPointTool(std::shared_ptr<InputManager> const& pInputManager,
      std::shared_ptr<SolarSystem> const& pSolarSystem, std::shared_ptr<Settings> const& settings,
      std::shared_ptr<TimeControl> const& pTimeControl, std::string const& sCenter,
      std::string const& sFrame);
=======
  MultiPointTool(std::shared_ptr<InputManager> pInputManager,
      std::shared_ptr<SolarSystem> pSolarSystem, std::shared_ptr<GraphicsEngine> graphicsEngine,
      std::shared_ptr<TimeControl> pTimeControl, std::string sCenter, std::string sFrame);
>>>>>>> 3020d26a

  MultiPointTool(MultiPointTool const& other) = delete;
  MultiPointTool(MultiPointTool&& other)      = delete;

  MultiPointTool& operator=(MultiPointTool const& other) = delete;
  MultiPointTool& operator=(MultiPointTool&& other) = delete;

  ~MultiPointTool() override;

  /// Called from Tools class.
  void update() override;

  /// Returns the SPICE center name of the celestial body this is attached to.
  std::string const& getCenterName() const;

  /// Returns the SPICE frame name of the celestial body this is attached to.
  std::string const& getFrameName() const;

 protected:
  /// Derived classes should implement these - they will be called after the corresponding event
  /// happened.
  virtual void onPointMoved()            = 0;
  virtual void onPointAdded()            = 0;
  virtual void onPointRemoved(int index) = 0;

  /// A derived class may call this in order to add a new point at the current pointer position.
  void addPoint();

  std::shared_ptr<InputManager> mInputManager;
  std::shared_ptr<SolarSystem>  mSolarSystem;
  std::shared_ptr<Settings>     mSettings;
  std::shared_ptr<TimeControl>  mTimeControl;

  std::list<std::shared_ptr<DeletableMark>> mPoints;

 private:
  int         mLeftButtonConnection = -1, mRightButtonConnection = -1;
  std::string mCenter, mFrame;
};

} // namespace tools
} // namespace cs::core

#endif // CS_CORE_TOOLS_MULTIPOINT_TOOL_HPP<|MERGE_RESOLUTION|>--- conflicted
+++ resolved
@@ -31,16 +31,9 @@
   /// Consider this to be read-only.
   cs::utils::Property<bool> pAnyPointSelected = false;
 
-<<<<<<< HEAD
-  MultiPointTool(std::shared_ptr<InputManager> const& pInputManager,
-      std::shared_ptr<SolarSystem> const& pSolarSystem, std::shared_ptr<Settings> const& settings,
-      std::shared_ptr<TimeControl> const& pTimeControl, std::string const& sCenter,
-      std::string const& sFrame);
-=======
   MultiPointTool(std::shared_ptr<InputManager> pInputManager,
-      std::shared_ptr<SolarSystem> pSolarSystem, std::shared_ptr<GraphicsEngine> graphicsEngine,
+      std::shared_ptr<SolarSystem> pSolarSystem, std::shared_ptr<Settings> settings,
       std::shared_ptr<TimeControl> pTimeControl, std::string sCenter, std::string sFrame);
->>>>>>> 3020d26a
 
   MultiPointTool(MultiPointTool const& other) = delete;
   MultiPointTool(MultiPointTool&& other)      = delete;
