@echo off

rem ---------------------------------------------------------------------------------------------- #
rem                               This file is part of CosmoScout VR                               #
rem      and may be used under the terms of the MIT license. See the LICENSE file for details.     #
rem                         Copyright: (c) 2019 German Aerospace Center (DLR)                      #
rem ---------------------------------------------------------------------------------------------- #

rem ---------------------------------------------------------------------------------------------- #
rem Default build mode is release, if "export COSMOSCOUT_DEBUG_BUILD=true" is executed before, the #
rem application will be built in debug mode.                                                       #
rem Usage:                                                                                         #
rem    make.bat [additional CMake flags, defaults to -G "Visual Studio 15 Win64"]                  #
rem Examples:                                                                                      #
rem    make.bat                                                                                    #
rem    make.bat -G "Visual Studio 15 Win64"                                                        #
rem    make.bat -G "Visual Studio 16 2019" -A x64                                                  #
rem    make.bat -GNinja -DCMAKE_C_COMPILER=cl.exe -DCMAKE_CXX_COMPILER=cl.exe                      #
rem ---------------------------------------------------------------------------------------------- #

rem create some required variables -----------------------------------------------------------------

rem The CMake generator and other flags can be passed as parameters.
set CMAKE_FLAGS=-G "Visual Studio 15 Win64"
IF NOT "%~1"=="" (
  SET CMAKE_FLAGS=%*
)

rem Check if ComoScout VR Debug build is set with the environment variable
IF "%COSMOSCOUT_DEBUG_BUILD%"=="true" (
  ECHO CosmoScout VR debug build is enabled!
  set BUILD_TYPE=Debug
) else (
  set BUILD_TYPE=Release
)

rem Check if unity build is disabled with "set COSMOSCOUT_USE_UNITY_BUILD=false".
IF "%COSMOSCOUT_USE_UNITY_BUILD%"=="false" (
  echo Unity build is disabled!
  set UNITY_BUILD=Off
) else (
  set UNITY_BUILD=On
)

rem Check if precompiled headers should not be used with "set COSMOSCOUT_USE_PCH=false".
IF "%COSMOSCOUT_USE_PCH%"=="false" (
  echo Precompiled headers are disabled!
  set PRECOMPILED_HEADERS=Off
) else (
  set PRECOMPILED_HEADERS=On
)

rem This directory should contain the top-level CMakeLists.txt - it is assumed to reside in the same
rem directory as this script.
set CMAKE_DIR=%~dp0

rem Get the current directory - this is the default location for the build and install directory.
set CURRENT_DIR=%cd:\=/%

rem The build directory.
set BUILD_DIR=%CURRENT_DIR%/build/windows-%BUILD_TYPE%

rem The install directory.
set INSTALL_DIR=%CURRENT_DIR%/install/windows-%BUILD_TYPE%

rem This directory should be used as the install directory for make_externals.bat.
set EXTERNALS_INSTALL_DIR=%CURRENT_DIR%/install/windows-externals-%BUILD_TYPE%

rem create build directory if necessary -----------------------------------------------------------

if exist "%BUILD_DIR%" goto BUILD_DIR_CREATED
    mkdir "%BUILD_DIR%"
:BUILD_DIR_CREATED

rem configure, compile & install -------------------------------------------------------------------

set GDAL_DIR=%CURRENT_DIR%\install\windows-externals-%BUILD_TYPE%\gdal
set zipper_DIR=%CURRENT_DIR%\build\windows-externals-%BUILD_TYPE%\zipper

cd "%BUILD_DIR%"
cmake %CMAKE_FLAGS% -DCMAKE_BUILD_TYPE=%BUILD_TYPE% -DCMAKE_INSTALL_PREFIX="%INSTALL_DIR%"^
      -DCMAKE_UNITY_BUILD=%UNITY_BUILD% -DCOSMOSCOUT_USE_PRECOMPILED_HEADERS=%PRECOMPILED_HEADERS%^
<<<<<<< HEAD
      -DZLIB_LIBRARY="%EXTERNALS_INSTALL_DIR%/lib/zlib.lib"^
      -DCOSMOSCOUT_EXTERNALS_DIR="%EXTERNALS_INSTALL_DIR%" "%CMAKE_DIR%"  || exit /b
=======
      -DCOSMOSCOUT_EXTERNALS_DIR="%EXTERNALS_INSTALL_DIR%" -DCMAKE_EXPORT_COMPILE_COMMANDS=On^
       "%CMAKE_DIR%" || exit /b
>>>>>>> 73dbc0f6

cmake --build . --config %BUILD_TYPE% --target install --parallel %NUMBER_OF_PROCESSORS% || exit /b

rem Delete empty files installed by cmake
robocopy "%INSTALL_DIR%\lib" "%INSTALL_DIR%\lib" /s /move || exit /b

cd "%CURRENT_DIR%"
echo Finished successfully.

@echo on<|MERGE_RESOLUTION|>--- conflicted
+++ resolved
@@ -55,7 +55,7 @@
 set CMAKE_DIR=%~dp0
 
 rem Get the current directory - this is the default location for the build and install directory.
-set CURRENT_DIR=%cd:\=/%
+set CURRENT_DIR=%cd%
 
 rem The build directory.
 set BUILD_DIR=%CURRENT_DIR%/build/windows-%BUILD_TYPE%
@@ -74,19 +74,12 @@
 
 rem configure, compile & install -------------------------------------------------------------------
 
-set GDAL_DIR=%CURRENT_DIR%\install\windows-externals-%BUILD_TYPE%\gdal
-set zipper_DIR=%CURRENT_DIR%\build\windows-externals-%BUILD_TYPE%\zipper
-
 cd "%BUILD_DIR%"
 cmake %CMAKE_FLAGS% -DCMAKE_BUILD_TYPE=%BUILD_TYPE% -DCMAKE_INSTALL_PREFIX="%INSTALL_DIR%"^
       -DCMAKE_UNITY_BUILD=%UNITY_BUILD% -DCOSMOSCOUT_USE_PRECOMPILED_HEADERS=%PRECOMPILED_HEADERS%^
-<<<<<<< HEAD
       -DZLIB_LIBRARY="%EXTERNALS_INSTALL_DIR%/lib/zlib.lib"^
-      -DCOSMOSCOUT_EXTERNALS_DIR="%EXTERNALS_INSTALL_DIR%" "%CMAKE_DIR%"  || exit /b
-=======
       -DCOSMOSCOUT_EXTERNALS_DIR="%EXTERNALS_INSTALL_DIR%" -DCMAKE_EXPORT_COMPILE_COMMANDS=On^
        "%CMAKE_DIR%" || exit /b
->>>>>>> 73dbc0f6
 
 cmake --build . --config %BUILD_TYPE% --target install --parallel %NUMBER_OF_PROCESSORS% || exit /b
 
