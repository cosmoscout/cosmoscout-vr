--- conflicted
+++ resolved
@@ -374,7 +374,6 @@
     }
   },
   "plugins": {
-<<<<<<< HEAD
     "csp-volume-rendering": {
       "data": {
         "path": "../share/data/spaceweather/",
@@ -398,9 +397,6 @@
         "depthMode": "multiThreshold"
       }
     },
-=======
-
->>>>>>> daccf283
     "csp-vestec": {
       "vestec-topo-dir": "../share/vestec/data/fire.cdb",
       "vestec-fire-dir": "../share/vestec/data/2D-fire",
@@ -651,8 +647,8 @@
             "https://geoservice.dlr.de/eoc/elevation/wcs",
             "https://geoservice.dlr.de/eoc/imagery/wcs"
           ]
-        }
-      }
     }
   }
+}
+  }
 }