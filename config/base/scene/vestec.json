{
<<<<<<< HEAD
  "startDate": "today",
  "resetDate": "today",
  "minDate": "1950-01-02 00:00:00.000",
  "maxDate": "2049-12-31 00:00:00.000",
=======
  "startDate": "2017-10-09 00:00:00.000",
  "minDate": "2000-01-02 00:00:00.000",
  "maxDate": "2025-12-31 00:00:00.000",
>>>>>>> b414c313
  "observer": {
    "center": "Earth",
    "frame": "IAU_Earth",
    "position": [
      5915095.557596171,
      10658059.249942748,
      15601636.827477392
    ],
    "rotation": [
      -0.27581807466282293,
      0.1729750618085246,
      0.05053096202800651,
      0.9441666376006699
    ]
  },
  "sceneScale": {
    "minScale": 5,
    "maxScale": 100000000000000000,
    "closeVisualDistance": 5,
    "farVisualDistance": 5,
    "closeRealDistance": 1.7,
    "farRealDistance": 1000000,
    "lockWeight": 0.1,
    "trackWeight": 0.0002,
    "minObjectSize": 10000.0,
    "nearClip": 0.2,
    "minFarClip": 200.0,
    "maxFarClip": 20000.0
  },
  "bookmarks": [
    {
      "name": "Mercury",
      "icon": "mercury.png",
      "location": {
        "center": "Mercury",
        "frame": "IAU_Mercury"
      }
    },
    {
      "name": "Venus",
      "icon": "venus.png",
      "location": {
        "center": "Venus",
        "frame": "IAU_Venus"
      }
    },
    {
      "name": "Earth",
      "icon": "earth.png",
      "location": {
        "center": "Earth",
        "frame": "IAU_Earth"
      }
    },
    {
      "name": "Moon",
      "icon": "moon.png",
      "location": {
        "center": "Moon",
        "frame": "IAU_Moon"
      }
    },
    {
      "name": "Mars",
      "icon": "mars.png",
      "location": {
        "center": "Mars",
        "frame": "IAU_Mars"
      }
    },
    {
      "name": "Jupiter",
      "icon": "jupiter.png",
      "location": {
        "center": "Jupiter",
        "frame": "IAU_Jupiter"
      }
    },
    {
      "name": "Saturn",
      "icon": "saturn.png",
      "location": {
        "center": "Saturn",
        "frame": "IAU_Saturn"
      }
    },
    {
      "name": "Uranus",
      "icon": "uranus.png",
      "location": {
        "center": "Uranus",
        "frame": "IAU_Uranus"
      }
    },
    {
      "name": "Neptune",
      "icon": "neptune.png",
      "location": {
        "center": "Neptune",
        "frame": "IAU_Neptune"
      }
    },
    {
      "name": "Europe",
      "location": {
        "center": "Earth",
        "frame": "IAU_Earth",
        "position": [
          650049.6197706065,
          9169440.98335226,
          8121638.922577351
        ]
      }
    },
    {
      "name": "Gale Crater",
      "location": {
        "center": "Mars",
        "frame": "IAU_Mars",
        "position": [
          2447738.8308155183,
          -342371.7680597744,
          -2685067.930247649
        ]
      }
    },
    {
      "name": "Olympus Mons",
      "location": {
        "center": "Mars",
        "frame": "IAU_Mars",
        "position": [
          -3307330.802331851,
          1554571.0056051295,
          -3226294.561073318
        ]
      }
    },
    {
      "name": "Valles Marineris",
      "location": {
        "center": "Mars",
        "frame": "IAU_Mars",
        "position": [
          -6428254.120880801,
          -954592.0696965504,
          1953664.233154953
        ]
      }
    },
    {
      "name": "Apollo 17 Start",
      "description": "Start of the Apollo 17 mission from the Kennedy Space Center.",
      "color": [
        0.8,
        0.8,
        0.8
      ],
      "time": {
        "start": "1972-12-07 05:33:57"
      },
      "location": {
        "center": "Earth",
        "frame": "IAU_Earth",
        "position": [
          -6717320.585750769,
          3677613.991761727,
          1137577.1784918148
        ],
        "rotation": [
          0.15376949893337843,
          0.63437440894638,
          0.18263787000493972,
          -0.7352329283375216
        ]
      }
    },
    {
      "name": "Apollo 17 Landing",
      "description": "Last human landing on the Moon.",
      "color": [
        0.8,
        0.8,
        0.8
      ],
      "time": {
        "start": "1972-12-11 19:54:57"
      },
      "location": {
        "center": "Moon",
        "frame": "IAU_Moon",
        "position": [
          1134055.9325384551,
          819870.7766710989,
          1933670.8174134232
        ],
        "rotation": [
          -0.16576540501128123,
          0.24287410049335084,
          0.02264905472337545,
          0.9555213352569
        ]
      }
    },
    {
      "name": "Curiosity Landing",
      "description": "Landing of the Rover for the Mars Science Laboratory.",
      "color": [
        0.9,
        0.7,
        0.3
      ],
      "time": {
        "start": "2012-08-06 05:31:00"
      },
      "location": {
        "center": "Mars",
        "frame": "IAU_Mars",
        "position": [
          2355817.1503860787,
          -717233.1853627029,
          -2744165.4025669894
        ],
        "rotation": [
          0.29703477878551815,
          0.7983366317584811,
          -0.46250011374371464,
          0.24601342925013817
        ]
      }
    }
  ],
  "downloadData": [
    {
      "url": "ftp://ftp.imcce.fr/pub/catalogs/HIPP/cats/hip_main.dat",
      "file": "../share/download/stars/hip_main.dat"
    },
    {
      "url": "ftp://ftp.imcce.fr/pub/catalogs/TYCHO-2/catalog.dat",
      "file": "../share/download/stars/tyc2_main.dat"
    },
    {
      "url": "https://naif.jpl.nasa.gov/pub/naif/cosmographia/kernels/spice/pck/pck00010.tpc",
      "file": "../share/download/spice/pck00010.tpc"
    },
    {
      "url": "https://naif.jpl.nasa.gov/pub/naif/cosmographia/kernels/spice/lsk/naif0011.tls",
      "file": "../share/download/spice/naif0011.tls"
    },
    {
      "url": "https://naif.jpl.nasa.gov/pub/naif/cosmographia/kernels/spice/spk/cg_1950_2050_v01.bsp",
      "file": "../share/download/spice/cg_1950_2050_v01.bsp"
    }
  ],
  "spiceKernel": "../share/config/spice/simple.txt",
  "graphics": {},
  "anchors": {
    "Barycenter": {
      "center": "Solar System Barycenter",
      "frame": "J2000",
      "startExistence": "1950-01-02 00:00:00.000",
      "endExistence": "2049-12-31 00:00:00.000"
    },
    "Sun": {
      "center": "Sun",
      "frame": "IAU_Sun",
      "startExistence": "1950-01-02 00:00:00.000",
      "endExistence": "2049-12-31 00:00:00.000"
    },
    "Mercury": {
      "center": "Mercury",
      "frame": "IAU_Mercury",
      "startExistence": "1950-01-02 00:00:00.000",
      "endExistence": "2049-12-31 00:00:00.000"
    },
    "Venus": {
      "center": "Venus",
      "frame": "IAU_Venus",
      "startExistence": "1950-01-02 00:00:00.000",
      "endExistence": "2049-12-31 00:00:00.000"
    },
    "Earth": {
      "center": "Earth",
      "frame": "IAU_Earth",
      "startExistence": "1950-01-02 00:00:00.000",
      "endExistence": "2049-12-31 00:00:00.000"
    },
    "EarthJ2000": {
      "center": "Earth",
      "frame": "J2000",
      "startExistence": "1950-01-02 00:00:00.000",
      "endExistence": "2049-12-31 00:00:00.000"
    },
    "Moon": {
      "center": "Moon",
      "frame": "IAU_Moon",
      "startExistence": "1950-01-02 00:00:00.000",
      "endExistence": "2049-12-31 00:00:00.000"
    },
    "Mars": {
      "center": "Mars",
      "frame": "IAU_Mars",
      "startExistence": "1950-01-02 00:00:00.000",
      "endExistence": "2049-12-31 00:00:00.000"
    },
    "Jupiter": {
      "center": "Jupiter",
      "frame": "IAU_Jupiter",
      "startExistence": "1950-01-02 00:00:00.000",
      "endExistence": "2049-12-31 00:00:00.000"
    },
    "Saturn": {
      "center": "Saturn",
      "frame": "IAU_Saturn",
      "startExistence": "1950-01-02 00:00:00.000",
      "endExistence": "2049-12-31 00:00:00.000"
    },
    "Uranus": {
      "center": "Uranus",
      "frame": "IAU_Uranus",
      "startExistence": "1950-01-02 00:00:00.000",
      "endExistence": "2049-12-31 00:00:00.000"
    },
    "Neptune": {
      "center": "Neptune",
      "frame": "IAU_Neptune",
      "startExistence": "1950-01-02 00:00:00.000",
      "endExistence": "2049-12-31 00:00:00.000"
    },
    "Ceres": {
      "center": "Ceres",
      "frame": "IAU_Ceres",
      "startExistence": "1950-01-02 00:00:00.000",
      "endExistence": "2049-12-31 00:00:00.000"
    },
    "Vesta": {
      "center": "Vesta",
      "frame": "IAU_Vesta",
      "startExistence": "1950-01-02 00:00:00.000",
      "endExistence": "2049-12-31 00:00:00.000"
    }
  },
  "plugins": {
    "csp-vestec": {
      "vestec-topo-dir": "../share/vestec/data/fbk_pdiags_R0.cdb",
      "vestec-fire-dir": "../share/vestec/data/2D-fire",
      "vestec-diseases-dir": "../share/vestec/data/diseases"
    },
    "csp-stars": {
      "celestialGridTexture": "../share/resources/textures/celestial_grid.png",
      "starFiguresTexture": "../share/resources/textures/constellation_figures.png",
      "celestialGridColor": [
        0.5,
        0.8,
        1.0,
        0.3
      ],
      "starFiguresColor": [
        0.5,
        1.0,
        0.8,
        0.3
      ],
      "starTexture": "../share/resources/textures/star.png",
      "hipparcosCatalog": "../share/download/stars/hip_main.dat",
      "tycho2Catalog": "../share/download/stars/tyc2_main.dat"
    },
<<<<<<< HEAD
    "csp-atmospheres": {
      "atmospheres": {
        "Mars": {
          "atmosphereHeight": 0.03,
          "mieAnisotropy": 0.76,
          "mieHeight": 0.00144509,
          "mieScatteringB": 52.66,
          "mieScatteringG": 52.66,
          "mieScatteringR": 52.66,
          "rayleighAnisotropy": 0,
          "rayleighHeight": 0.00317919,
          "rayleighScatteringB": 19.89,
          "rayleighScatteringG": 46.71,
          "rayleighScatteringR": 69.2,
          "sunIntensity": 12
        },
        "Earth": {
          "atmosphereHeight": 0.015,
          "mieAnisotropy": 0.76,
          "mieHeight": 0.000188679,
          "mieScatteringB": 133.56,
          "mieScatteringG": 133.56,
          "mieScatteringR": 133.56,
          "rayleighAnisotropy": 0,
          "rayleighHeight": 0.001257862,
          "rayleighScatteringB": 210.516,
          "rayleighScatteringG": 85.86,
          "rayleighScatteringR": 36.89,
          "sunIntensity": 15,
          "cloudHeight": 0.001,
          "cloudTexture": "../share/resources/textures/earth-clouds.jpg"
=======
    "csp-wms-bodies": {
      "maxGPUTilesColor": 2048,
      "maxGPUTilesGray": 2048,
      "maxGPUTilesDEM": 2048,
      "mapCache": "map-cache/",
      "bodies": {
        "Earth": {
          "imgDatasets": [
            {
              "name": "NASA Firms - VIIRS + Landsat 8",
              "copyright": "NASA",
              "url": "http://129.247.34.87/mapserv?service=wms",
              "format": "U8Vec3",
              "layers": "earth.landsat8.rgb,earth.vestec.viirs.rgb",
              "maxLevel": 14
            },
            {
              "name": "NASA Firms - MODIS",
              "copyright": "NASA",
              "url": "http://129.247.34.87/mapserv?service=wms",
              "format": "U8Vec3",
              "layers": "earth.bluemarble.rgb,earth.nasa.modis.rgb",
              "maxLevel": 14
            },
            {
              "name": "NASA Firms - VIIRS",
              "copyright": "NASA",
              "url": "http://129.247.34.87/mapserv?service=wms",
              "format": "U8Vec3",
              "layers": "earth.bluemarble.rgb,earth.nasa.viirs.rgb",
              "maxLevel": 14
            },
            {
              "name": "EOX Sentinel 2",
              "copyright": "EOX",
              "url": "http://129.247.34.87/mapserv?service=wms",
              "format": "U8Vec3",
              "layers": "earth.eox.sentinel.rgb",
              "maxLevel": 13
            },
            {
              "name": "Blue Marble",
              "copyright": "NASA",
              "url": "http://129.247.34.87/mapserv?service=wms",
              "format": "U8Vec3",
              "layers": "earth.bluemarble.rgb",
              "maxLevel": 7
            }
          ],
          "demDatasets": [
            {
              "name": "Helgoland + SRTM30",
              "copyright": "DLR, NASA",
              "url": "http://129.247.34.87/mapserv?service=wms",
              "format": "Float32",
              "layers": "earth.srtm30.dem,earth.os.helgoland.dem",
              "maxLevel": 17
            },
            {
              "name": "SRTM30",
              "copyright": "NASA",
              "url": "http://129.247.34.87/mapserv?service=wms",
              "format": "Float32",
              "layers": "earth.srtm30.dem",
              "maxLevel": 12
            },
            {
              "name": "Blue Marble",
              "copyright": "NASA",
              "url": "http://129.247.34.87/mapserv?service=wms",
              "format": "Float32",
              "layers": "earth.bluemarble.dem",
              "maxLevel": 6
            },
            {
              "name": "CleanTOPO",
              "copyright": "Tom Patterson, US National Park Service",
              "url": "http://129.247.34.87/mapserv?service=wms",
              "format": "Float32",
              "layers": "earth.cleantopo.dem",
              "maxLevel": 6
            }
          ]
>>>>>>> b414c313
        }
      }
    },
    "csp-measurement-tools": {},
    "csp-simple-bodies": {
      "bodies": {
        "Sun": {
          "texture": "../share/resources/textures/sun.jpg"
        },
        "Mercury": {
          "texture": "../share/resources/textures/mercury.jpg"
        },
        "Venus": {
          "texture": "../share/resources/textures/venus.jpg"
        },
        "Earth": {
          "texture": "../share/resources/textures/earth.jpg"
        },
        "Moon": {
          "texture": "../share/resources/textures/moon.jpg"
        },
        "Mars": {
          "texture": "../share/resources/textures/mars.jpg"
        },
        "Jupiter": {
          "texture": "../share/resources/textures/jupiter.jpg"
        },
        "Saturn": {
          "texture": "../share/resources/textures/saturn.jpg"
        },
        "Uranus": {
          "texture": "../share/resources/textures/uranus.jpg"
        },
        "Neptune": {
          "texture": "../share/resources/textures/neptune.jpg"
        }
      }
    },
    "csp-rings": {
      "rings": {
        "Saturn": {
          "texture": "../share/resources/textures/saturn-rings.png",
          "innerRadius": 67000000,
          "outerRadius": 140210000
        }
      }
    },
    "csp-anchor-labels": {
      "enabled": true,
      "enableDepthOverlap": true,
      "ignoreOverlapThreshold": 0.1,
      "labelScale": 1.2,
      "depthScale": 1.0,
      "labelOffset": 0.2
    },
    "csp-trajectories": {
      "trajectories": {
        "Sun": {
          "color": [
            1,
            1,
            1
          ],
          "drawFlare": true
        },
        "Mercury": {
          "color": [
            0.7,
            0.6,
            0.3
          ],
          "trail": {
            "length": 87.9,
            "samples": 1000,
            "parent": "Barycenter"
          },
          "drawDot": true
        },
        "Venus": {
          "color": [
            0.8,
            0.8,
            0.6
          ],
          "trail": {
            "length": 224.5,
            "samples": 1000,
            "parent": "Barycenter"
          },
          "drawDot": true
        },
        "Earth": {
          "color": [
            0.5,
            1.0,
            0.4
          ],
          "trail": {
            "length": 365.0,
            "samples": 5000,
            "parent": "Barycenter"
          },
          "drawDot": true
        },
        "Moon": {
          "color": [
            0.8,
            0.8,
            0.8
          ],
          "trail": {
            "length": 28.0,
            "samples": 1000,
            "parent": "EarthJ2000"
          },
          "drawDot": true
        },
        "Mars": {
          "color": [
            1.0,
            0.4,
            0.3
          ],
          "trail": {
            "length": 686.0,
            "samples": 5000,
            "parent": "Barycenter"
          },
          "drawDot": true
        },
        "Jupiter": {
          "color": [
            1.0,
            0.7,
            0.5
          ],
          "trail": {
            "length": 4330,
            "samples": 1000,
            "parent": "Barycenter"
          },
          "drawDot": true
        },
        "Saturn": {
          "color": [
            1.0,
            0.9,
            0.3
          ],
          "trail": {
            "length": 10749,
            "samples": 1000,
            "parent": "Barycenter"
          },
          "drawDot": true
        },
        "Uranus": {
          "color": [
            0.5,
            0.8,
            1.0
          ],
          "trail": {
            "length": 17885,
            "samples": 1000,
            "parent": "Barycenter"
          },
          "drawDot": true
        },
        "Neptune": {
          "color": [
            0.2,
            0.2,
            0.5
          ],
          "trail": {
            "length": 17885,
            "samples": 1000,
            "parent": "Barycenter"
          },
          "drawDot": true
        }
      }
    },
    "csp-fly-to-locations": {},
    "csp-minimap": {
      "defaultMap": {
        "projection": "equirectangular",
        "type": "wms",
        "url": "https://geoservice.dlr.de/eoc/basemap/wms?",
        "config": {
          "attribution": "&copy; DLR",
          "layers": "ne:ne_graticules",
          "BGCOLOR": "0x000000"
        }
      },
      "maps": {
        "Earth": {
          "projection": "mercator",
          "type": "wmts",
          "url": "https://{s}.tile.openstreetmap.org/{z}/{x}/{y}.png",
          "config": {
            "attribution": "&copy; OpenStreetMap contributors"
          }
        },
        "Moon": {
          "projection": "mercator",
          "type": "wmts",
          "url": "https://cartocdn-gusc.global.ssl.fastly.net/opmbuilder/api/v1/map/named/opm-moon-basemap-v0-1/all/{z}/{x}/{y}.png",
          "config": {
            "attribution": "&copy; OpenPlanetary"
          }
        },
        "Mars": {
          "projection": "mercator",
          "type": "wmts",
          "url": "https://cartocdn-gusc.global.ssl.fastly.net/opmbuilder/api/v1/map/named/opm-mars-basemap-v0-2/all/{z}/{x}/{y}.png",
          "config": {
            "attribution": "&copy; OpenPlanetary"
          }
        }
      }
    }
  }
}<|MERGE_RESOLUTION|>--- conflicted
+++ resolved
@@ -1,14 +1,8 @@
 {
-<<<<<<< HEAD
-  "startDate": "today",
+  "startDate": "2017-10-09 00:00:00.000",
   "resetDate": "today",
-  "minDate": "1950-01-02 00:00:00.000",
-  "maxDate": "2049-12-31 00:00:00.000",
-=======
-  "startDate": "2017-10-09 00:00:00.000",
   "minDate": "2000-01-02 00:00:00.000",
   "maxDate": "2025-12-31 00:00:00.000",
->>>>>>> b414c313
   "observer": {
     "center": "Earth",
     "frame": "IAU_Earth",
@@ -376,7 +370,6 @@
       "hipparcosCatalog": "../share/download/stars/hip_main.dat",
       "tycho2Catalog": "../share/download/stars/tyc2_main.dat"
     },
-<<<<<<< HEAD
     "csp-atmospheres": {
       "atmospheres": {
         "Mars": {
@@ -408,7 +401,9 @@
           "sunIntensity": 15,
           "cloudHeight": 0.001,
           "cloudTexture": "../share/resources/textures/earth-clouds.jpg"
-=======
+        }
+      }
+    },
     "csp-wms-bodies": {
       "maxGPUTilesColor": 2048,
       "maxGPUTilesGray": 2048,
@@ -492,7 +487,6 @@
               "maxLevel": 6
             }
           ]
->>>>>>> b414c313
         }
       }
     },
